require 'active_support/time'
require 'active_support/core_ext/array/wrap'
require 'active_support/core_ext/hash/reverse_merge'

class Hash
  # This module exists to decorate files deserialized using Hash.from_xml with
  # the <tt>original_filename</tt> and <tt>content_type</tt> methods.
  module FileLike #:nodoc:
    attr_writer :original_filename, :content_type

    def original_filename
      @original_filename || 'untitled'
    end

    def content_type
      @content_type || 'application/octet-stream'
    end
  end

  XML_TYPE_NAMES = {
    "Symbol"     => "symbol",
    "Fixnum"     => "integer",
    "Bignum"     => "integer",
    "BigDecimal" => "decimal",
    "Float"      => "float",
    "TrueClass"  => "boolean",
    "FalseClass" => "boolean",
    "Date"       => "date",
    "DateTime"   => "datetime",
    "Time"       => "datetime"
  } unless defined?(XML_TYPE_NAMES)

  XML_FORMATTING = {
    "symbol"   => Proc.new { |symbol| symbol.to_s },
    "date"     => Proc.new { |date| date.to_s(:db) },
    "datetime" => Proc.new { |time| time.xmlschema },
    "binary"   => Proc.new { |binary| ActiveSupport::Base64.encode64(binary) },
    "yaml"     => Proc.new { |yaml| yaml.to_yaml }
  } unless defined?(XML_FORMATTING)

  # TODO: use Time.xmlschema instead of Time.parse;
  #       use regexp instead of Date.parse
  unless defined?(XML_PARSING)
    XML_PARSING = {
      "symbol"       => Proc.new  { |symbol|  symbol.to_sym },
      "date"         => Proc.new  { |date|    ::Date.parse(date) },
      "datetime"     => Proc.new  { |time|    ::Time.parse(time).utc rescue ::DateTime.parse(time).utc },
      "integer"      => Proc.new  { |integer| integer.to_i },
      "float"        => Proc.new  { |float|   float.to_f },
      "decimal"      => Proc.new  { |number|  BigDecimal(number) },
      "boolean"      => Proc.new  { |boolean| %w(1 true).include?(boolean.strip) },
      "string"       => Proc.new  { |string|  string.to_s },
      "yaml"         => Proc.new  { |yaml|    YAML::load(yaml) rescue yaml },
      "base64Binary" => Proc.new  { |bin|     ActiveSupport::Base64.decode64(bin) },
      "file"         => Proc.new do |file, entity|
        f = StringIO.new(ActiveSupport::Base64.decode64(file))
        f.extend(FileLike)
        f.original_filename = entity['name']
        f.content_type = entity['content_type']
        f
      end
    }

    XML_PARSING.update(
      "double"   => XML_PARSING["float"],
      "dateTime" => XML_PARSING["datetime"]
    )
  end

<<<<<<< HEAD
  # Converts a hash into a string suitable for use as a URL query string. An optional <tt>namespace</tt> can be
  # passed to enclose the param names (see example below).
  #
  # ==== Examples
  #   { :name => 'David', :nationality => 'Danish' }.to_query # => "name=David&nationality=Danish"
  #
  #   { :name => 'David', :nationality => 'Danish' }.to_query('user') # => "user%5Bname%5D=David&user%5Bnationality%5D=Danish"
  def to_query(namespace = nil)
    collect do |key, value|
      value.to_query(namespace ? "#{namespace}[#{key}]" : key)
    end.sort * '&'
  end
  
  alias_method :to_param, :to_query

  # Returns a string containing an XML representation of its receiver:
  # 
  #   {"foo" => 1, "bar" => 2}.to_xml
  #   # =>
  #   # <?xml version="1.0" encoding="UTF-8"?>
  #   # <hash>
  #   #   <foo type="integer">1</foo>
  #   #   <bar type="integer">2</bar>
  #   # </hash>
  # 
  # To do so, the method loops over the pairs and builds nodes that depend on
  # the _values_. Given a pair +key+, +value+:
  # 
  # * If +value+ is a hash there's a recursive call with +key+ as <tt>:root</tt>.
  # 
  # * If +value+ is an array there's a recursive call with +key+ as <tt>:root</tt>,
  #   and +key+ singularized as <tt>:children</tt>.
  # 
  # * If +value+ is a callable object it must expect one or two arguments. Depending
  #   on the arity, the callable is invoked with the +options+ hash as first argument
  #   with +key+ as <tt>:root</tt>, and +key+ singularized as second argument. Its
  #   return value becomes a new node.
  # 
  # * If +value+ responds to +to_xml+ the method is invoked with +key+ as <tt>:root</tt>.
  # 
  # * Otherwise, a node with +key+ as tag is created with a string representation of
  #   +value+ as text node. If +value+ is +nil+ an attribute "nil" set to "true" is added.
  #   Unless the option <tt>:skip_types</tt> exists and is true, an attribute "type" is
  #   added as well according to the following mapping:
  #
  #     XML_TYPE_NAMES = {
  #       "Symbol"     => "symbol",
  #       "Fixnum"     => "integer",
  #       "Bignum"     => "integer",
  #       "BigDecimal" => "decimal",
  #       "Float"      => "float",
  #       "TrueClass"  => "boolean",
  #       "FalseClass" => "boolean",
  #       "Date"       => "date",
  #       "DateTime"   => "datetime",
  #       "Time"       => "datetime"
  #     }
  # 
  # By default the root node is "hash", but that's configurable via the <tt>:root</tt> option.
  # 
  # The default XML builder is a fresh instance of <tt>Builder::XmlMarkup</tt>. You can
  # configure your own builder with the <tt>:builder</tt> option. The method also accepts
  # options like <tt>:dasherize</tt> and friends, they are forwarded to the builder.
=======
>>>>>>> f8877d4b
  def to_xml(options = {})
    require 'builder' unless defined?(Builder)

    options = options.dup
    options[:indent] ||= 2
    options.reverse_merge!({ :builder => Builder::XmlMarkup.new(:indent => options[:indent]),
                             :root => "hash" })
    options[:builder].instruct! unless options.delete(:skip_instruct)
    root = rename_key(options[:root].to_s, options)

    options[:builder].__send__(:method_missing, root) do
      each do |key, value|
        case value
          when ::Hash
            value.to_xml(options.merge({ :root => key, :skip_instruct => true }))
          when ::Array
            value.to_xml(options.merge({ :root => key, :children => key.to_s.singularize, :skip_instruct => true}))
          when ::Method, ::Proc
            # If the Method or Proc takes two arguments, then
            # pass the suggested child element name.  This is
            # used if the Method or Proc will be operating over
            # multiple records and needs to create an containing
            # element that will contain the objects being
            # serialized.
            if 1 == value.arity
              value.call(options.merge({ :root => key, :skip_instruct => true }))
            else
              value.call(options.merge({ :root => key, :skip_instruct => true }), key.to_s.singularize)
            end
          else
            if value.respond_to?(:to_xml)
              value.to_xml(options.merge({ :root => key, :skip_instruct => true }))
            else
              type_name = XML_TYPE_NAMES[value.class.name]

              key = rename_key(key.to_s, options)

              attributes = options[:skip_types] || value.nil? || type_name.nil? ? { } : { :type => type_name }
              if value.nil?
                attributes[:nil] = true
              end

              options[:builder].tag!(key,
                XML_FORMATTING[type_name] ? XML_FORMATTING[type_name].call(value) : value,
                attributes
              )
            end
        end
      end
      
      yield options[:builder] if block_given?
    end

  end

  def rename_key(key, options = {})
    camelize = options.has_key?(:camelize) && options[:camelize]
    dasherize = !options.has_key?(:dasherize) || options[:dasherize]
    key = key.camelize if camelize
    dasherize ? key.dasherize : key
  end

  class << self
    def from_xml(xml)
      typecast_xml_value(unrename_keys(ActiveSupport::XmlMini.parse(xml)))
    end

    private
      def typecast_xml_value(value)
        case value.class.to_s
          when 'Hash'
            if value['type'] == 'array'
              child_key, entries = Array.wrap(value.detect { |k,v| k != 'type' })   # child_key is throwaway
              if entries.nil? || (c = value['__content__'] && c.blank?)
                []
              else
                case entries.class.to_s   # something weird with classes not matching here.  maybe singleton methods breaking is_a?
                when "Array"
                  entries.collect { |v| typecast_xml_value(v) }
                when "Hash"
                  [typecast_xml_value(entries)]
                else
                  raise "can't typecast #{entries.inspect}"
                end
              end
            elsif value.has_key?("__content__")
              content = value["__content__"]
              if parser = XML_PARSING[value["type"]]
                if parser.arity == 2
                  XML_PARSING[value["type"]].call(content, value)
                else
                  XML_PARSING[value["type"]].call(content)
                end
              else
                content
              end
            elsif value['type'] == 'string' && value['nil'] != 'true'
              ""
            # blank or nil parsed values are represented by nil
            elsif value.blank? || value['nil'] == 'true'
              nil
            # If the type is the only element which makes it then 
            # this still makes the value nil, except if type is
            # a XML node(where type['value'] is a Hash)
            elsif value['type'] && value.size == 1 && !value['type'].is_a?(::Hash)
              nil
            else
              xml_value = value.inject({}) do |h,(k,v)|
                h[k] = typecast_xml_value(v)
                h
              end
              
              # Turn { :files => { :file => #<StringIO> } into { :files => #<StringIO> } so it is compatible with
              # how multipart uploaded files from HTML appear
              xml_value["file"].is_a?(StringIO) ? xml_value["file"] : xml_value
            end
          when 'Array'
            value.map! { |i| typecast_xml_value(i) }
            case value.length
              when 0 then nil
              when 1 then value.first
              else value
            end
          when 'String'
            value
          else
            raise "can't typecast #{value.class.name} - #{value.inspect}"
        end
      end

      def unrename_keys(params)
        case params.class.to_s
          when "Hash"
            params.inject({}) do |h,(k,v)|
              h[k.to_s.tr("-", "_")] = unrename_keys(v)
              h
            end
          when "Array"
            params.map { |v| unrename_keys(v) }
          else
            params
        end
      end
  end
end<|MERGE_RESOLUTION|>--- conflicted
+++ resolved
@@ -67,22 +67,6 @@
     )
   end
 
-<<<<<<< HEAD
-  # Converts a hash into a string suitable for use as a URL query string. An optional <tt>namespace</tt> can be
-  # passed to enclose the param names (see example below).
-  #
-  # ==== Examples
-  #   { :name => 'David', :nationality => 'Danish' }.to_query # => "name=David&nationality=Danish"
-  #
-  #   { :name => 'David', :nationality => 'Danish' }.to_query('user') # => "user%5Bname%5D=David&user%5Bnationality%5D=Danish"
-  def to_query(namespace = nil)
-    collect do |key, value|
-      value.to_query(namespace ? "#{namespace}[#{key}]" : key)
-    end.sort * '&'
-  end
-  
-  alias_method :to_param, :to_query
-
   # Returns a string containing an XML representation of its receiver:
   # 
   #   {"foo" => 1, "bar" => 2}.to_xml
@@ -131,8 +115,6 @@
   # The default XML builder is a fresh instance of <tt>Builder::XmlMarkup</tt>. You can
   # configure your own builder with the <tt>:builder</tt> option. The method also accepts
   # options like <tt>:dasherize</tt> and friends, they are forwarded to the builder.
-=======
->>>>>>> f8877d4b
   def to_xml(options = {})
     require 'builder' unless defined?(Builder)
 
