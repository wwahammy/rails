--- conflicted
+++ resolved
@@ -1,13 +1,11 @@
-<<<<<<< HEAD
 *   Fix index creation to preserve index comment in bulk change table on MySQL.
 
     *Ryuta Kamizono*
-=======
+
+
 ## Rails 6.0.3.1 (May 18, 2020) ##
 
 *   No changes.
->>>>>>> 34991a6a
-
 
 ## Rails 6.0.3 (May 06, 2020) ##
 
