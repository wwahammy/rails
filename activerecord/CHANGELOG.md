<<<<<<< HEAD
*   Correctly pass MySQL options when using structure_dump or structure_load

    Specifically, it fixes an issue when using SSL authentication.

    *Alex Coomans*
=======
*   Allow setting of a demodulized class name whenusing single table inheritance.

    *Alex Robbin*
>>>>>>> cbd66b43

*   Dump indexes in `create_table` instead of `add_index`.

    If the adapter supports indexes in create table, generated SQL is
    slightly more efficient.

    *Ryuta Kamizono*

*   Correctly dump `:options` on `create_table` for MySQL.

    *Ryuta Kamizono*

*   PostgreSQL: `:collation` support for string and text columns.

    Example:

        create_table :foos do |t|
          t.string :string_en, collation: 'en_US.UTF-8'
          t.text   :text_ja,   collation: 'ja_JP.UTF-8'
        end

    *Ryuta Kamizono*

*   Make `unscope` aware of "less than" and "greater than" conditions.

    *TAKAHASHI Kazuaki*

*   `find_by` and `find_by!` raise `ArgumentError` when called without
    arguments.

    *Kohei Suzuki*

*   Revert behavior of `db:schema:load` back to loading the full
    environment. This ensures that initializers are run.

    Fixes #19545.

    *Yves Senn*

*   Fix missing index when using `timestamps` with the `index` option.

    The `index` option used with `timestamps` should be passed to both
    `column` definitions for `created_at` and `updated_at` rather than just
    the first.

    *Paul Mucur*

*   Rename `:class` to `:anonymous_class` in association options.

    Fixes #19659.

    *Andrew White*

*   Autosave existing records on a has many through association when the parent
    is new.

    Fixes #19782.

    *Sean Griffin*

*   Fixed a bug where uniqueness validations would error on out of range values,
    even if an validation should have prevented it from hitting the database.

    *Andrey Voronkov*

*   MySQL: `:charset` and `:collation` support for string and text columns.

    Example:

        create_table :foos do |t|
          t.string :string_utf8_bin, charset: 'utf8', collation: 'utf8_bin'
          t.text   :text_ascii,      charset: 'ascii'
        end

    *Ryuta Kamizono*

*   Foreign key related methods in the migration DSL respect
    `ActiveRecord::Base.pluralize_table_names = false`.

    Fixes #19643.

    *Mehmet Emin İNAÇ*

*   Reduce memory usage from loading types on PostgreSQL.

    Fixes #19578.

    *Sean Griffin*

*   Add `config.active_record.warn_on_records_fetched_greater_than` option.

    When set to an integer, a warning will be logged whenever a result set
    larger than the specified size is returned by a query.

    Fixes #16463.

    *Jason Nochlin*

*   Ignore `.psqlrc` when loading database structure.

    *Jason Weathered*

*   Fix referencing wrong table aliases while joining tables of has many through
    association (only when calling calculation methods).

    Fixes #19276.

    *pinglamb*

*   Correctly persist a serialized attribute that has been returned to
    its default value by an in-place modification.

    Fixes #19467.

    *Matthew Draper*

*   Fix generating the schema file when using PostgreSQL `BigInt[]` data type.
    Previously the `limit: 8` was not coming through, and this caused it to
    become `Int[]` data type after rebuilding from the schema.

    Fixes #19420.

    *Jake Waller*

*   Reuse the `CollectionAssociation#reader` cache when the foreign key is
    available prior to save.

    *Ben Woosley*

*   Add `config.active_record.dump_schemas` to fix `db:structure:dump`
    when using schema_search_path and PostgreSQL extensions.

    Fixes #17157.

    *Ryan Wallace*

*   Renaming `use_transactional_fixtures` to `use_transactional_tests` for clarity.

    Fixes #18864.

    *Brandon Weiss*

*   Increase pg gem version requirement to `~> 0.18`. Earlier versions of the
    pg gem are known to have problems with Ruby 2.2.

    *Matt Brictson*

*   Correctly dump `serial` and `bigserial`.

    *Ryuta Kamizono*

*   Fix default `format` value in `ActiveRecord::Tasks::DatabaseTasks#schema_file`.

    *James Cox*

*   Don't enroll records in the transaction if they don't have commit callbacks.
    This was causing a memory leak when creating many records inside a transaction.

    Fixes #15549.

    *Will Bryant*, *Aaron Patterson*

*   Correctly create through records when created on a has many through
    association when using `where`.

    Fixes #19073.

    *Sean Griffin*

*   Add `SchemaMigration.create_table` support for any unicode charsets with MySQL.

    *Ryuta Kamizono*

*   PostgreSQL no longer disables user triggers if system triggers can't be
    disabled. Disabling user triggers does not fulfill what the method promises.
    Rails currently requires superuser privileges for this method.

    If you absolutely rely on this behavior, consider patching
    `disable_referential_integrity`.

    *Yves Senn*

*   Restore aborted transaction state when `disable_referential_integrity` fails
    due to missing permissions.

    *Toby Ovod-Everett*, *Yves Senn*

*   In PostgreSQL, print a warning message if `disable_referential_integrity`
    fails due to missing permissions.

    *Andrey Nering*, *Yves Senn*

*   Allow a `:limit` option for MySQL bigint primary key support.

    Example:

        create_table :foos, id: :primary_key, limit: 8 do |t|
        end

        # or

        create_table :foos, id: false do |t|
          t.primary_key :id, limit: 8
        end

    *Ryuta Kamizono*

*   `belongs_to` will now trigger a validation error by default if the association is not present.
    You can turn this off on a per-association basis with `optional: true`.
    (Note this new default only applies to new Rails apps that will be generated with
    `config.active_record.belongs_to_required_by_default = true` in initializer.)

    *Josef Šimánek*

*   Fixed ActiveRecord::Relation#becomes! and changed_attributes issues for type
    columns.

    Fixes #17139.

    *Miklos Fazekas*

*   Format the time string according to the precision of the time column.

    *Ryuta Kamizono*

*   Allow a `:precision` option for time type columns.

    *Ryuta Kamizono*

*   Add `ActiveRecord::Base.suppress` to prevent the receiver from being saved
    during the given block.

    For example, here's a pattern of creating notifications when new comments
    are posted. (The notification may in turn trigger an email, a push
    notification, or just appear in the UI somewhere):

        class Comment < ActiveRecord::Base
          belongs_to :commentable, polymorphic: true
          after_create -> { Notification.create! comment: self,
            recipients: commentable.recipients }
        end

    That's what you want the bulk of the time. A new comment creates a new
    Notification. There may be edge cases where you don't want that, like
    when copying a commentable and its comments, in which case write a
    concern with something like this:

        module Copyable
          def copy_to(destination)
            Notification.suppress do
              # Copy logic that creates new comments that we do not want triggering
              # notifications.
            end
          end
        end

    *Michael Ryan*

*   `:time` option added for `#touch`.

    Fixes #18905.

    *Hyonjee Joo*

*   Deprecate passing of `start` value to `find_in_batches` and `find_each`
    in favour of `begin_at` value.

    *Vipul A M*

*   Add `foreign_key_exists?` method.

    *Tõnis Simo*

*   Use SQL COUNT and LIMIT 1 queries for `none?` and `one?` methods
    if no block or limit is given, instead of loading the entire
    collection into memory. This applies to relations (e.g. `User.all`)
    as well as associations (e.g. `account.users`)

        # Before:

        users.none?
        # SELECT "users".* FROM "users"

        users.one?
        # SELECT "users".* FROM "users"

        # After:

        users.none?
        # SELECT 1 AS one FROM "users" LIMIT 1

        users.one?
        # SELECT COUNT(*) FROM "users"

    *Eugene Gilburg*

*   Have `enum` perform type casting consistently with the rest of Active
    Record, such as `where`.

    *Sean Griffin*

*   `scoping` no longer pollutes the current scope of sibling classes when using
    STI. e.x.

        StiOne.none.scoping do
          StiTwo.all
        end

    Fixes #18806.

    *Sean Griffin*

*   `remove_reference` with `foreign_key: true` removes the foreign key before
    removing the column. This fixes a bug where it was not possible to remove
    the column on MySQL.

    Fixes #18664.

    *Yves Senn*

*   `find_in_batches` now accepts an `:end_at` parameter that complements the `:start`
     parameter to specify where to stop batch processing.

    *Vipul A M*

*   Fix a rounding problem for PostgreSQL timestamp columns.

    If a timestamp column has a precision specified, it needs to
    format according to that.

    *Ryuta Kamizono*

*   Respect the database default charset for `schema_migrations` table.

    The charset of `version` column in `schema_migrations` table depends
    on the database default charset and collation rather than the encoding
    of the connection.

    *Ryuta Kamizono*

*   Raise `ArgumentError` when passing `nil` or `false` to `Relation#merge`.

    These are not valid values to merge in a relation, so it should warn users
    early.

    *Rafael Mendonça França*

*   Use `SCHEMA` instead of `DB_STRUCTURE` for specifying a structure file.

    This makes the db:structure tasks consistent with test:load_structure.

    *Dieter Komendera*

*   Respect custom primary keys for associations when calling `Relation#where`

    Fixes #18813.

    *Sean Griffin*

*   Fix several edge cases which could result in a counter cache updating
    twice or not updating at all for `has_many` and `has_many :through`.

    Fixes #10865.

    *Sean Griffin*

*   Foreign keys added by migrations were given random, generated names. This
    meant a different `structure.sql` would be generated every time a developer
    ran migrations on their machine.

    The generated part of foreign key names is now a hash of the table name and
    column name, which is consistent every time you run the migration.

    *Chris Sinjakli*

*   Validation errors would be raised for parent records when an association
    was saved when the parent had `validate: false`. It should not be the
    responsibility of the model to validate an associated object unless the
    object was created or modified by the parent.

    This fixes the issue by skipping validations if the parent record is
    persisted, not changed, and not marked for destruction.

    Fixes #17621.

    *Eileen M. Uchitelle, Aaron Patterson*

*   Fix n+1 query problem when eager loading nil associations (fixes #18312)

    *Sammy Larbi*

*   Change the default error message from `can't be blank` to `must exist` for
    the presence validator of the `:required` option on `belongs_to`/`has_one`
    associations.

    *Henrik Nygren*

*   Fixed ActiveRecord::Relation#group method when an argument is an SQL
    reserved key word:

    Example:

        SplitTest.group(:key).count
        Property.group(:value).count

    *Bogdan Gusiev*

*   Added the `#or` method on ActiveRecord::Relation, allowing use of the OR
    operator to combine WHERE or HAVING clauses.

    Example:

        Post.where('id = 1').or(Post.where('id = 2'))
        # => SELECT * FROM posts WHERE (id = 1) OR (id = 2)

    *Sean Griffin*, *Matthew Draper*, *Gael Muller*, *Olivier El Mekki*

*   Don't define autosave association callbacks twice from
    `accepts_nested_attributes_for`.

    Fixes #18704.

    *Sean Griffin*

*   Integer types will no longer raise a `RangeError` when assigning an
    attribute, but will instead raise when going to the database.

    Fixes several vague issues which were never reported directly. See the
    commit message from the commit which added this line for some examples.

    *Sean Griffin*

*   Values which would error while being sent to the database (such as an
    ASCII-8BIT string with invalid UTF-8 bytes on SQLite3), no longer error on
    assignment. They will still error when sent to the database, but you are
    given the ability to re-assign it to a valid value.

    Fixes #18580.

    *Sean Griffin*

*   Don't remove join dependencies in `Relation#exists?`

    Fixes #18632.

    *Sean Griffin*

*   Invalid values assigned to a JSON column are assumed to be `nil`.

    Fixes #18629.

    *Sean Griffin*

*   Add `ActiveRecord::Base#accessed_fields`, which can be used to quickly
    discover which fields were read from a model when you are looking to only
    select the data you need from the database.

    *Sean Griffin*

*   Introduce the `:if_exists` option for `drop_table`.

    Example:

        drop_table(:posts, if_exists: true)

    That would execute:

        DROP TABLE IF EXISTS posts

    If the table doesn't exist, `if_exists: false` (the default) raises an
    exception whereas `if_exists: true` does nothing.

    *Cody Cutrer*, *Stefan Kanev*, *Ryuta Kamizono*

*   Don't run SQL if attribute value is not changed for update_attribute method.

    *Prathamesh Sonpatki*

*   `time` columns can now get affected by `time_zone_aware_attributes`. If you have
    set `config.time_zone` to a value other than `'UTC'`, they will be treated
    as in that time zone by default in Rails 5.1. If this is not the desired
    behavior, you can set

        ActiveRecord::Base.time_zone_aware_types = [:datetime]

    A deprecation warning will be emitted if you have a `:time` column, and have
    not explicitly opted out.

    Fixes #3145.

    *Sean Griffin*

*   Tests now run after_commit callbacks. You no longer have to declare
    `uses_transaction ‘test name’` to test the results of an after_commit.

    after_commit callbacks run after committing a transaction whose parent
    is not `joinable?`: un-nested transactions, transactions within test cases,
    and transactions in `console --sandbox`.

    *arthurnn*, *Ravil Bayramgalin*, *Matthew Draper*

*   `nil` as a value for a binary column in a query no longer logs as
    "<NULL binary data>", and instead logs as just "nil".

    *Sean Griffin*

*   `attribute_will_change!` will no longer cause non-persistable attributes to
    be sent to the database.

    Fixes #18407.

    *Sean Griffin*

*   Remove support for the `protected_attributes` gem.

    *Carlos Antonio da Silva*, *Roberto Miranda*

*   Fix accessing of fixtures having non-string labels like Fixnum.

    *Prathamesh Sonpatki*

*   Remove deprecated support to preload instance-dependent associations.

    *Yves Senn*

*   Remove deprecated support for PostgreSQL ranges with exclusive lower bounds.

    *Yves Senn*

*   Remove deprecation when modifying a relation with cached Arel.
    This raises an `ImmutableRelation` error instead.

    *Yves Senn*

*   Added `ActiveRecord::SecureToken` in order to encapsulate generation of
    unique tokens for attributes in a model using `SecureRandom`.

    *Roberto Miranda*

*   Change the behavior of boolean columns to be closer to Ruby's semantics.

    Before this change we had a small set of "truthy", and all others are "falsy".

    Now, we have a small set of "falsy" values and all others are "truthy" matching
    Ruby's semantics.

    *Rafael Mendonça França*

*   Deprecate `ActiveRecord::Base.errors_in_transactional_callbacks=`.

    *Rafael Mendonça França*

*   Change transaction callbacks to not swallow errors.

    Before this change any errors raised inside a transaction callback
    were getting rescued and printed in the logs.

    Now these errors are not rescued anymore and just bubble up, as the other callbacks.

    *Rafael Mendonça França*

*   Remove deprecated `sanitize_sql_hash_for_conditions`.

    *Rafael Mendonça França*

*   Remove deprecated `Reflection#source_macro`.

    *Rafael Mendonça França*

*   Remove deprecated `symbolized_base_class` and `symbolized_sti_name`.

    *Rafael Mendonça França*

*   Remove deprecated `ActiveRecord::Base.disable_implicit_join_references=`.

    *Rafael Mendonça França*

*   Remove deprecated access to connection specification using a string accessor.

    Now all strings will be handled as a URL.

    *Rafael Mendonça França*

*   Change the default `null` value for `timestamps` to `false`.

    *Rafael Mendonça França*

*   Return an array of pools from `connection_pools`.

    *Rafael Mendonça França*

*   Return a null column from `column_for_attribute` when no column exists.

    *Rafael Mendonça França*

*   Remove deprecated `serialized_attributes`.

    *Rafael Mendonça França*

*   Remove deprecated automatic counter caches on `has_many :through`.

    *Rafael Mendonça França*

*   Change the way in which callback chains can be halted.

    The preferred method to halt a callback chain from now on is to explicitly
    `throw(:abort)`.
    In the past, returning `false` in an ActiveRecord `before_` callback had the
    side effect of halting the callback chain.
    This is not recommended anymore and, depending on the value of the
    `config.active_support.halt_callback_chains_on_return_false` option, will
    either not work at all or display a deprecation warning.

    *claudiob*

*   Clear query cache on rollback.

    *Florian Weingarten*

*   Fix setting of foreign_key for through associations when building a new record.

    Fixes #12698.

    *Ivan Antropov*

*   Improve dumping of the primary key. If it is not a default primary key,
    correctly dump the type and options.

    Fixes #14169, #16599.

    *Ryuta Kamizono*

*   Format the datetime string according to the precision of the datetime field.

    Incompatible to rounding behavior between MySQL 5.6 and earlier.

    In 5.5, when you insert `2014-08-17 12:30:00.999999` the fractional part
    is ignored. In 5.6, it's rounded to `2014-08-17 12:30:01`:

    http://bugs.mysql.com/bug.php?id=68760

    *Ryuta Kamizono*

*   Allow a precision option for MySQL datetimes.

    *Ryuta Kamizono*

*   Fixed automatic `inverse_of` for models nested in a module.

    *Andrew McCloud*

*   Change `ActiveRecord::Relation#update` behavior so that it can
    be called without passing ids of the records to be updated.

    This change allows updating multiple records returned by
    `ActiveRecord::Relation` with callbacks and validations.

        # Before
        # ArgumentError: wrong number of arguments (1 for 2)
        Comment.where(group: 'expert').update(body: "Group of Rails Experts")

        # After
        # Comments with group expert updated with body "Group of Rails Experts"
        Comment.where(group: 'expert').update(body: "Group of Rails Experts")

    *Prathamesh Sonpatki*

*   Fix `reaping_frequency` option when the value is a string.

    This usually happens when it is configured using `DATABASE_URL`.

    *korbin*

*   Fix error message when trying to create an associated record and the foreign
    key is missing.

    Before this fix the following exception was being raised:

        NoMethodError: undefined method `val' for #<Arel::Nodes::BindParam:0x007fc64d19c218>

    Now the message is:

        ActiveRecord::UnknownAttributeError: unknown attribute 'foreign_key' for Model.

    *Rafael Mendonça França*

*   Fix change detection problem for PostgreSQL bytea type and
    `ArgumentError: string contains null byte` exception with pg-0.18.

    Fixes #17680.

    *Lars Kanis*

*   When a table has a composite primary key, the `primary_key` method for
    SQLite3 and PostgreSQL adapters was only returning the first field of the key.
    Ensures that it will return nil instead, as Active Record doesn't support
    composite primary keys.

    Fixes #18070.

    *arthurnn*

*   `validates_size_of` / `validates_length_of` do not count records
    which are `marked_for_destruction?`.

    Fixes #7247.

    *Yves Senn*

*   Ensure `first!` and friends work on loaded associations.

    Fixes #18237.

    *Sean Griffin*

*   `eager_load` preserves readonly flag for associations.

    Closes #15853.

    *Takashi Kokubun*

*   Provide `:touch` option to `save()` to accommodate saving without updating
    timestamps.

    Fixes #18202.

    *Dan Olson*

*   Provide a more helpful error message when an unsupported class is passed to
    `serialize`.

    Fixes #18224.

    *Sean Griffin*

*   Add bigint primary key support for MySQL.

    Example:

        create_table :foos, id: :bigint do |t|
        end

    *Ryuta Kamizono*

*   Support for any type of primary key.

    Fixes #14194.

    *Ryuta Kamizono*

*   Dump the default `nil` for PostgreSQL UUID primary key.

    *Ryuta Kamizono*

*   Add a `:foreign_key` option to `references` and associated migration
    methods. The model and migration generators now use this option, rather than
    the `add_foreign_key` form.

    *Sean Griffin*

*   Don't raise when writing an attribute with an out-of-range datetime passed
    by the user.

    *Grey Baker*

*   Replace deprecated `ActiveRecord::Tasks::DatabaseTasks#load_schema` with
    `ActiveRecord::Tasks::DatabaseTasks#load_schema_for`.

    *Yves Senn*

*   Fix bug with `ActiveRecord::Type::Numeric` that caused negative values to
    be marked as having changed when set to the same negative value.

    Closes #18161.

    *Daniel Fox*

*   Introduce `force: :cascade` option for `create_table`. Using this option
    will recreate tables even if they have dependent objects (like foreign keys).
    `db/schema.rb` now uses `force: :cascade`. This makes it possible to
    reload the schema when foreign keys are in place.

    *Matthew Draper*, *Yves Senn*

*   `db:schema:load` and `db:structure:load` no longer purge the database
    before loading the schema. This is left for the user to do.
    `db:test:prepare` will still purge the database.

    Closes #17945.

    *Yves Senn*

*   Fix undesirable RangeError by `Type::Integer`. Add `Type::UnsignedInteger`.

    *Ryuta Kamizono*

*   Add `foreign_type` option to `has_one` and `has_many` association macros.

    This option enables to define the column name of associated object's type for polymorphic associations.

    *Ulisses Almeida*, *Kassio Borges*

*   Remove deprecated behavior allowing nested arrays to be passed as query
    values.

    *Melanie Gilman*

*   Deprecate passing a class as a value in a query. Users should pass strings
    instead.

    *Melanie Gilman*

*   `add_timestamps` and `remove_timestamps` now properly reversible with
    options.

    *Noam Gagliardi-Rabinovich*

*   `ActiveRecord::ConnectionAdapters::ColumnDumper#column_spec` and
    `ActiveRecord::ConnectionAdapters::ColumnDumper#prepare_column_options` no
    longer have a `types` argument. They should access
    `connection#native_database_types` directly.

    *Yves Senn*

Please check [4-2-stable](https://github.com/rails/rails/blob/4-2-stable/activerecord/CHANGELOG.md) for previous changes.<|MERGE_RESOLUTION|>--- conflicted
+++ resolved
@@ -1,14 +1,13 @@
-<<<<<<< HEAD
+*   Allow single table inheritance instantiation to work when storing
+    demodulized class names.
+
+    *Alex Robbin*
+
 *   Correctly pass MySQL options when using structure_dump or structure_load
 
     Specifically, it fixes an issue when using SSL authentication.
 
     *Alex Coomans*
-=======
-*   Allow setting of a demodulized class name whenusing single table inheritance.
-
-    *Alex Robbin*
->>>>>>> cbd66b43
 
 *   Dump indexes in `create_table` instead of `add_index`.
 
