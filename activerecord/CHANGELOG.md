--- conflicted
+++ resolved
@@ -1,12 +1,10 @@
-<<<<<<< HEAD
+*   Allow ActiveRecord::Base#as_json to be passed a frozen Hash.
+
+    *Isaac Betesh*
+
 *   Fix inspection behavior when the :id column is not primary key.
 
     *namusyaka*
-=======
-*   Allow ActiveRecord::Base#as_json to be passed a frozen Hash.
-
-    *Isaac Betesh*
->>>>>>> c01f31f4
 
 *   Deprecate locking records with unpersisted changes.
 
