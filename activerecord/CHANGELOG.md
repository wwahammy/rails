--- conflicted
+++ resolved
@@ -1,4 +1,31 @@
-<<<<<<< HEAD
+*   Add option to index errors in nested attributes
+
+    For models which have nested attributes, errors within those models will
+    now be indexed if :index_errors is specified when defining a
+    has_many relationship, or if its set in the global config.
+
+    E.X.
+
+    ```ruby
+    class Guitar < ActiveRecord::Base
+      has_many :tuning_pegs
+      accepts_nested_attributes_for :tuning_pegs
+    end
+
+    class TuningPeg < ActiveRecord::Base
+      belongs_to :guitar
+      validates_numericality_of :pitch
+    end
+    ```
+
+     - Old style
+     - `guitar.errors["tuning_pegs.pitch"] = ["is not a number"]`
+
+     - New style (if defined globally, or set in has_many_relationship)
+     - `guitar.errors["tuning_pegs[1].pitch"] = ["is not a number"]`
+
+    *Michael Probber and Terence Sun*
+
 *   Exit with non-zero status for failed database rake tasks.
 
     *Jay Hayes*
@@ -654,35 +681,6 @@
     Fixes #19782.
 
     *Sean Griffin*
-=======
-*   Add option to index errors in nested attributes
-
-    For models which have nested attributes, errors within those models will
-    now be indexed if :index_errors is specified when defining a
-    has_many relationship, or if its set in the global config.
-
-    E.X.
-
-    ```ruby
-    class Guitar < ActiveRecord::Base
-      has_many :tuning_pegs
-      accepts_nested_attributes_for :tuning_pegs
-    end
-
-    class TuningPeg < ActiveRecord::Base
-      belongs_to :guitar
-      validates_numericality_of :pitch
-    end
-    ```
-
-     - Old style
-     - `guitar.errors["tuning_pegs.pitch"] = ["is not a number"]`
-
-     - New style (if defined globally, or set in has_many_relationship)
-     - `guitar.errors["tuning_pegs[1].pitch"] = ["is not a number"]`
-
-    *Michael Probber and Terence Sun*
->>>>>>> 21e448b5
 
 *   Fixed a bug where uniqueness validations would error on out of range values,
     even if an validation should have prevented it from hitting the database.
