<<<<<<< HEAD
## Rails 5.2.4.2 (March 19, 2020) ##
=======
## Rails 5.2.4.3 (May 18, 2020) ##
>>>>>>> 7b5cc5a5

*   No changes.


## Rails 5.2.4.1 (December 18, 2019) ##

*   No changes.


## Rails 5.2.4 (November 27, 2019) ##

*   No changes.


## Rails 5.2.3 (March 27, 2019) ##

*   No changes.


## Rails 5.2.2.1 (March 11, 2019) ##

*   No changes.


## Rails 5.2.2 (December 04, 2018) ##

*   No changes.


## Rails 5.2.1.1 (November 27, 2018) ##

*   No changes.


## Rails 5.2.1 (August 07, 2018) ##

*   No changes.


## Rails 5.2.0 (April 09, 2018) ##

*   Removed deprecated evented redis adapter.

    *Rafael Mendonça França*

*   Support redis-rb 4.0.

    *Jeremy Daer*

*   Hash long stream identifiers when using PostgreSQL adapter.

    PostgreSQL has a limit on identifiers length (63 chars, [docs](https://www.postgresql.org/docs/current/static/sql-syntax-lexical.html#SQL-SYNTAX-IDENTIFIERS)).
    Provided fix minifies identifiers longer than 63 chars by hashing them with SHA1.

    Fixes #28751.

    *Vladimir Dementyev*

*   Action Cable's `redis` adapter allows for other common redis-rb options (`host`, `port`, `db`, `password`) in cable.yml.

    Previously, it accepts only a [redis:// url](https://www.iana.org/assignments/uri-schemes/prov/redis) as an option.
    While we can add all of these options to the `url` itself, it is not explicitly documented. This alternative setup
    is shown as the first example in the [Redis rubygem](https://github.com/redis/redis-rb#getting-started), which
    makes this set of options as sensible as using just the `url`.

    *Marc Rendl Ignacio*

Please check [5-1-stable](https://github.com/rails/rails/blob/5-1-stable/actioncable/CHANGELOG.md) for previous changes.<|MERGE_RESOLUTION|>--- conflicted
+++ resolved
@@ -1,8 +1,9 @@
-<<<<<<< HEAD
+## Rails 5.2.4.3 (May 18, 2020) ##
+
+*   No changes.
+
+
 ## Rails 5.2.4.2 (March 19, 2020) ##
-=======
-## Rails 5.2.4.3 (May 18, 2020) ##
->>>>>>> 7b5cc5a5
 
 *   No changes.
 
