--- conflicted
+++ resolved
@@ -190,11 +190,7 @@
       invoke      test_unit
       create        test/unit/helpers/users_helper_test.rb
       invoke  stylesheets
-<<<<<<< HEAD
-      create    app/assets/stylesheets/scaffold.css.scss
-=======
       create    app/assets/stylesheets/scaffold.css
->>>>>>> ad602869
 </shell>
 
 Looking at this output, it's easy to understand how generators work in Rails 3.0 and above. The scaffold generator doesn't actually generate anything, it just invokes others to do the work. This allows us to add/replace/remove any of those invocations. For instance, the scaffold generator invokes the scaffold_controller generator, which invokes erb, test_unit and helper generators. Since each generator has a single responsibility, they are easy to reuse, avoiding code duplication.
