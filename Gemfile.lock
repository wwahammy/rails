--- conflicted
+++ resolved
@@ -1,29 +1,6 @@
 PATH
   remote: .
   specs:
-<<<<<<< HEAD
-    actionmailer (4.1.10)
-      actionpack (= 4.1.10)
-      actionview (= 4.1.10)
-      mail (~> 2.5, >= 2.5.4)
-    actionpack (4.1.10)
-      actionview (= 4.1.10)
-      activesupport (= 4.1.10)
-      rack (~> 1.5.2)
-      rack-test (~> 0.6.2)
-    actionview (4.1.10)
-      activesupport (= 4.1.10)
-      builder (~> 3.1)
-      erubis (~> 2.7.0)
-    activemodel (4.1.10)
-      activesupport (= 4.1.10)
-      builder (~> 3.1)
-    activerecord (4.1.10)
-      activemodel (= 4.1.10)
-      activesupport (= 4.1.10)
-      arel (~> 5.0.0)
-    activesupport (4.1.10)
-=======
     actionmailer (4.1.11)
       actionpack (= 4.1.11)
       actionview (= 4.1.11)
@@ -45,27 +22,11 @@
       activesupport (= 4.1.11)
       arel (~> 5.0.0)
     activesupport (4.1.11)
->>>>>>> 260da06e
       i18n (~> 0.6, >= 0.6.9)
       json (~> 1.7, >= 1.7.7)
       minitest (~> 5.1)
       thread_safe (~> 0.1)
       tzinfo (~> 1.1)
-<<<<<<< HEAD
-    rails (4.1.10)
-      actionmailer (= 4.1.10)
-      actionpack (= 4.1.10)
-      actionview (= 4.1.10)
-      activemodel (= 4.1.10)
-      activerecord (= 4.1.10)
-      activesupport (= 4.1.10)
-      bundler (>= 1.3.0, < 2.0)
-      railties (= 4.1.10)
-      sprockets-rails (~> 2.0)
-    railties (4.1.10)
-      actionpack (= 4.1.10)
-      activesupport (= 4.1.10)
-=======
     rails (4.1.11)
       actionmailer (= 4.1.11)
       actionpack (= 4.1.11)
@@ -79,7 +40,6 @@
     railties (4.1.11)
       actionpack (= 4.1.11)
       activesupport (= 4.1.11)
->>>>>>> 260da06e
       rake (>= 0.8.7)
       thor (>= 0.18.1, < 2.0)
 
@@ -135,15 +95,9 @@
     sdoc (0.4.1)
       json (~> 1.7, >= 1.7.7)
       rdoc (~> 4.0)
-<<<<<<< HEAD
-    sprockets (3.0.0.rc.1)
-      rack (~> 1.0)
-    sprockets-rails (2.2.4)
-=======
     sprockets (3.2.0)
       rack (~> 1.0)
     sprockets-rails (2.3.1)
->>>>>>> 260da06e
       actionpack (>= 3.0)
       activesupport (>= 3.0)
       sprockets (>= 2.8, < 4.0)
@@ -197,8 +151,4 @@
   w3c_validators
 
 BUNDLED WITH
-<<<<<<< HEAD
-   1.10.2
-=======
-   1.10.1
->>>>>>> 260da06e
+   1.10.2