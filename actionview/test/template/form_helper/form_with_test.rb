# frozen_string_literal: true

require "abstract_unit"
require "controller/fake_models"

class FormWithTest < ActionView::TestCase
  include RenderERBUtils

  setup do
    @old_value = ActionView::Helpers::FormHelper.form_with_generates_ids
    ActionView::Helpers::FormHelper.form_with_generates_ids = true
  end

  teardown do
    ActionView::Helpers::FormHelper.form_with_generates_ids = @old_value
  end

  private
    def with_default_enforce_utf8(value)
      old_value = ActionView::Helpers::FormTagHelper.default_enforce_utf8
      ActionView::Helpers::FormTagHelper.default_enforce_utf8 = value

      yield
    ensure
      ActionView::Helpers::FormTagHelper.default_enforce_utf8 = old_value
    end
end

class FormWithActsLikeFormTagTest < FormWithTest
  tests ActionView::Helpers::FormTagHelper

  setup do
    @controller = BasicController.new
  end

  def hidden_fields(options = {})
    method = options[:method]
    skip_enforcing_utf8 = options.fetch(:skip_enforcing_utf8, false)

    (+"").tap do |txt|
      unless skip_enforcing_utf8
        txt << %{<input name="utf8" type="hidden" value="&#x2713;" />}
      end

      if method && !%w(get post).include?(method.to_s)
        txt << %{<input name="_method" type="hidden" value="#{method}" />}
      end
    end
  end

  def form_text(action = "http://www.example.com", local: false, **options)
    enctype, html_class, id, method = options.values_at(:enctype, :html_class, :id, :method)

    method = method.to_s == "get" ? "get" : "post"

    txt =  +%{<form accept-charset="UTF-8" action="#{action}"}
    txt << %{ enctype="multipart/form-data"} if enctype
    txt << %{ data-remote="true"} unless local
    txt << %{ class="#{html_class}"} if html_class
    txt << %{ id="#{id}"} if id
    txt << %{ method="#{method}">}
  end

  def whole_form(action = "http://www.example.com", options = {})
    out = form_text(action, **options) + hidden_fields(options)

    if block_given?
      out << yield << "</form>"
    end

    out
  end

  def url_for(options)
    if options.is_a?(Hash)
      "http://www.example.com"
    else
      super
    end
  end

  def test_form_with_multipart
    actual = form_with(multipart: true)

    expected = whole_form("http://www.example.com", enctype: true)
    assert_dom_equal expected, actual
  end

  def test_form_with_with_method_patch
    actual = form_with(method: :patch)

    expected = whole_form("http://www.example.com", method: :patch)
    assert_dom_equal expected, actual
  end

  def test_form_with_with_method_put
    actual = form_with(method: :put)

    expected = whole_form("http://www.example.com", method: :put)
    assert_dom_equal expected, actual
  end

  def test_form_with_with_method_delete
    actual = form_with(method: :delete)

    expected = whole_form("http://www.example.com", method: :delete)
    assert_dom_equal expected, actual
  end

  def test_form_with_with_local_true
    actual = form_with(local: true)

    expected = whole_form("http://www.example.com", local: true)
    assert_dom_equal expected, actual
  end

  def test_form_with_skip_enforcing_utf8_true
    actual = form_with(skip_enforcing_utf8: true)
    expected = whole_form("http://www.example.com", skip_enforcing_utf8: true)
    assert_dom_equal expected, actual
    assert_predicate actual, :html_safe?
  end

  def test_form_with_default_enforce_utf8_false
    with_default_enforce_utf8 false do
      actual = form_with
      expected = whole_form("http://www.example.com", skip_enforcing_utf8: true)
      assert_dom_equal expected, actual
      assert_predicate actual, :html_safe?
    end
  end

  def test_form_with_default_enforce_utf8_true
    with_default_enforce_utf8 true do
      actual = form_with
      expected = whole_form("http://www.example.com", skip_enforcing_utf8: false)
      assert_dom_equal expected, actual
      assert_predicate actual, :html_safe?
    end
  end

  def test_form_with_with_block_in_erb
    output_buffer = render_erb("<%= form_with(url: 'http://www.example.com') do %>Hello world!<% end %>")

    expected = whole_form { "Hello world!" }
    assert_dom_equal expected, output_buffer
  end

  def test_form_with_with_block_and_method_in_erb
    output_buffer = render_erb("<%= form_with(url: 'http://www.example.com', method: :put) do %>Hello world!<% end %>")

    expected = whole_form("http://www.example.com", method: "put") do
      "Hello world!"
    end

    assert_dom_equal expected, output_buffer
  end

  def test_form_with_with_block_in_erb_and_local_true
    output_buffer = render_erb("<%= form_with(url: 'http://www.example.com', local: true) do %>Hello world!<% end %>")

    expected = whole_form("http://www.example.com", local: true) do
      "Hello world!"
    end

    assert_dom_equal expected, output_buffer
  end
end

class FormWithActsLikeFormForTest < FormWithTest
  def form_with(*, **)
    @output_buffer = super
  end

  teardown do
    I18n.backend.reload!
  end

  setup do
    # Create "label" locale for testing I18n label helpers
    I18n.backend.store_translations "label",
      activemodel: {
        attributes: {
          post: {
            cost: "Total cost"
          },
          "post/language": {
            spanish: "Espanol"
          }
        }
      },
      helpers: {
        label: {
          post: {
            body: "Write entire text here",
            color: {
              red: "Rojo"
            },
            comments: {
              body: "Write body here"
            }
          },
          tag: {
            value: "Tag"
          },
          post_delegate: {
            title: "Delegate model_name title"
          }
        }
      }

    # Create "submit" locale for testing I18n submit helpers
    I18n.backend.store_translations "submit",
      helpers: {
        submit: {
          create: "Create %{model}",
          update: "Confirm %{model} changes",
          submit: "Save changes",
          another_post: {
            update: "Update your %{model}"
          },
          "blog/post": {
            update: "Update your %{model}"
          }
        }
      }

    I18n.backend.store_translations "placeholder",
      activemodel: {
        attributes: {
          post: {
            cost: "Total cost"
          },
          "post/cost": {
            uk: "Pounds"
          }
        }
      },
      helpers: {
        placeholder: {
          post: {
            title: "What is this about?",
            written_on: {
              spanish: "Escrito en"
            },
            comments: {
              body: "Write body here"
            }
          },
          post_delegate: {
            title: "Delegate model_name title"
          },
          tag: {
            value: "Tag"
          }
        }
      }

    @post = Post.new
    @comment = Comment.new
    def @post.errors
      Class.new {
        def [](field); field == "author_name" ? ["can't be empty"] : [] end
        def empty?() false end
        def count() 1 end
        def full_messages() ["Author name can't be empty"] end
      }.new
    end
    def @post.to_key; [123]; end
    def @post.id; 0; end
    def @post.id_before_type_cast; "omg"; end
    def @post.id_came_from_user?; true; end
    def @post.to_param; "123"; end

    @post.persisted   = true
    @post.title       = "Hello World"
    @post.author_name = ""
    @post.body        = "Back to the hill and over it again!"
    @post.secret      = 1
    @post.written_on  = Date.new(2004, 6, 15)

    @post.comments = []
    @post.comments << @comment

    @post.tags = []
    @post.tags << Tag.new

    @post_delegator = PostDelegator.new

    @post_delegator.title = "Hello World"

    @car = Car.new("#000FFF")
    @controller.singleton_class.include Routes.url_helpers
  end

  Routes = ActionDispatch::Routing::RouteSet.new
  Routes.draw do
    resources :posts do
      resources :comments
    end

    namespace :admin do
      resources :posts do
        resources :comments
      end
    end

    get "/foo", to: "controller#action"
    root to: "main#index"
  end

  include Routes.url_helpers

  def url_for(object)
    @url_for_options = object

    if object.is_a?(Hash) && object[:use_route].blank? && object[:controller].blank?
      object[:controller] = "main"
      object[:action] = "index"
    end

    super
  end

  def test_form_with_requires_arguments
    error = assert_raises(ArgumentError) do
      form_for(nil, html: { id: "create-post" }) do
      end
    end
    assert_equal "First argument in form cannot contain nil or be empty", error.message

    error = assert_raises(ArgumentError) do
      form_for([nil, nil], html: { id: "create-post" }) do
      end
    end
    assert_equal "First argument in form cannot contain nil or be empty", error.message
  end

  def test_form_with
    form_with(model: @post, id: "create-post") do |f|
      concat f.label(:title) { "The Title" }
      concat f.text_field(:title)
      concat f.text_area(:body)
      concat f.check_box(:secret)
      concat f.select(:category, %w( animal economy sports ))
      concat f.submit("Create post")
      concat f.button("Create post")
      concat f.button {
        concat content_tag(:span, "Create post")
      }
    end

    expected = whole_form("/posts/123", "create-post", method: "patch") do
      "<label for='post_title'>The Title</label>" \
      "<input name='post[title]' type='text' value='Hello World' id='post_title' />" \
      "<textarea name='post[body]' id='post_body'>\nBack to the hill and over it again!</textarea>" \
      "<input name='post[secret]' type='hidden' value='0' />" \
      "<input name='post[secret]' checked='checked' type='checkbox' value='1' id='post_secret' />" \
      "<select name='post[category]' id='post_category'><option value='animal'>animal</option>\n<option value='economy'>economy</option>\n<option value='sports'>sports</option></select>" \
      "<input name='commit' data-disable-with='Create post' type='submit' value='Create post' />" \
      "<button name='button' type='submit'>Create post</button>" \
      "<button name='button' type='submit'><span>Create post</span></button>"
    end

    assert_dom_equal expected, output_buffer
  end

  def test_form_with_button_yields_translation
    form_with(model: @post) do |f|
      concat(f.button { |value| concat content_tag(:span, value) })
    end

    expected = whole_form("/posts/123", method: :patch) do
      "<button name='button' type='submit'><span>Update Post</span></button>"
    end

    assert_dom_equal expected, output_buffer
  end

  def test_form_with_not_outputting_ids
    old_value = ActionView::Helpers::FormHelper.form_with_generates_ids
    ActionView::Helpers::FormHelper.form_with_generates_ids = false

    form_with(model: @post, id: "create-post") do |f|
      concat f.label(:title) { "The Title" }
      concat f.text_field(:title)
      concat f.text_area(:body)
      concat f.check_box(:secret)
      concat f.select(:category, %w( animal economy sports ))
      concat f.submit("Create post")
    end

    expected = whole_form("/posts/123", "create-post", method: "patch") do
      "<label>The Title</label>" \
      "<input name='post[title]' type='text' value='Hello World' />" \
      "<textarea name='post[body]'>\nBack to the hill and over it again!</textarea>" \
      "<input name='post[secret]' type='hidden' value='0' />" \
      "<input name='post[secret]' checked='checked' type='checkbox' value='1' />" \
      "<select name='post[category]'><option value='animal'>animal</option>\n<option value='economy'>economy</option>\n<option value='sports'>sports</option></select>" \
      "<input name='commit' data-disable-with='Create post' type='submit' value='Create post' />"
    end

    assert_dom_equal expected, output_buffer
  ensure
    ActionView::Helpers::FormHelper.form_with_generates_ids = old_value
  end

  def test_form_with_only_url_on_create
    form_with(url: "/posts") do |f|
      concat f.label :title, "Label me"
      concat f.text_field :title
    end

    expected = whole_form("/posts") do
      '<label for="title">Label me</label>' \
      '<input type="text" name="title" id="title">'
    end

    assert_dom_equal expected, output_buffer
  end

  def test_form_with_only_url_on_update
    form_with(url: "/posts/123") do |f|
      concat f.label :title, "Label me"
      concat f.text_field :title
    end

    expected = whole_form("/posts/123") do
      '<label for="title">Label me</label>' \
      '<input type="text" name="title" id="title">'
    end

    assert_dom_equal expected, output_buffer
  end

  def test_form_with_general_attributes
    form_with(url: "/posts/123") do |f|
      concat f.text_field :no_model_to_back_this_badboy
    end

    expected = whole_form("/posts/123") do
      '<input type="text" name="no_model_to_back_this_badboy" id="no_model_to_back_this_badboy" >'
    end

    assert_dom_equal expected, output_buffer
  end

  def test_form_with_attribute_not_on_model
    form_with(model: @post) do |f|
      concat f.text_field :this_dont_exist_on_post
    end

    expected = whole_form("/posts/123", method: :patch) do
      '<input type="text" name="post[this_dont_exist_on_post]" id="post_this_dont_exist_on_post" >'
    end

    assert_dom_equal expected, output_buffer
  end

  def test_form_with_doesnt_call_private_or_protected_properties_on_form_object_skipping_value
    obj = Class.new do
      private
        def private_property
          "That would be great."
        end

      protected
        def protected_property
          "I believe you have my stapler."
        end
    end.new

    form_with(model: obj, scope: "other_name", url: "/", id: "edit-other-name") do |f|
      assert_dom_equal '<input type="hidden" name="other_name[private_property]" id="other_name_private_property">', f.hidden_field(:private_property)
      assert_dom_equal '<input type="hidden" name="other_name[protected_property]"  id="other_name_protected_property">', f.hidden_field(:protected_property)
    end
  end

  def test_form_with_with_collection_select
    post = Post.new
    def post.active; false; end
    form_with(model: post) do |f|
      concat f.collection_select(:active, [true, false], :to_s, :to_s)
    end

    expected = whole_form("/posts") do
      "<select name='post[active]' id='post_active'>" \
      "<option value='true'>true</option>\n" \
      "<option selected='selected' value='false'>false</option>" \
      "</select>"
    end

    assert_dom_equal expected, output_buffer
  end

  def test_form_with_with_collection_radio_buttons
    post = Post.new
    def post.active; false; end
    form_with(model: post) do |f|
      concat f.collection_radio_buttons(:active, [true, false], :to_s, :to_s)
    end

    expected = whole_form("/posts") do
      "<input type='hidden' name='post[active]' value='' />" \
      "<input name='post[active]' type='radio' value='true' id='post_active_true' />" \
      "<label for='post_active_true'>true</label>" \
      "<input checked='checked' name='post[active]' type='radio' value='false' id='post_active_false' />" \
      "<label for='post_active_false'>false</label>"
    end

    assert_dom_equal expected, output_buffer
  end

  def test_form_with_with_collection_radio_buttons_with_custom_builder_block
    post = Post.new
    def post.active; false; end

    form_with(model: post) do |f|
      rendered_radio_buttons = f.collection_radio_buttons(:active, [true, false], :to_s, :to_s) do |b|
        b.label { b.radio_button + b.text }
      end
      concat rendered_radio_buttons
    end

    expected = whole_form("/posts") do
      "<input type='hidden' name='post[active]' value='' />" \
      "<label for='post_active_true'>" \
      "<input name='post[active]' type='radio' value='true' id='post_active_true' />" \
      "true</label>" \
      "<label for='post_active_false'>" \
      "<input checked='checked' name='post[active]' type='radio' value='false' id='post_active_false' />" \
      "false</label>"
    end

    assert_dom_equal expected, output_buffer
  end

  def test_form_with_with_collection_radio_buttons_with_custom_builder_block_does_not_leak_the_template
    post = Post.new
    def post.active; false; end
    def post.id; 1; end

    form_with(model: post) do |f|
      rendered_radio_buttons = f.collection_radio_buttons(:active, [true, false], :to_s, :to_s) do |b|
        b.label { b.radio_button + b.text }
      end
      concat rendered_radio_buttons
      concat f.hidden_field :id
    end

    expected = whole_form("/posts") do
      "<input type='hidden' name='post[active]' value='' />" \
      "<label for='post_active_true'>" \
      "<input name='post[active]' type='radio' value='true' id='post_active_true' />" \
      "true</label>" \
      "<label for='post_active_false'>" \
      "<input checked='checked' name='post[active]' type='radio' value='false' id='post_active_false' />" \
      "false</label>" \
      "<input name='post[id]' type='hidden' value='1' id='post_id' />"
    end

    assert_dom_equal expected, output_buffer
  end

  def test_form_with_with_index_and_with_collection_radio_buttons
    post = Post.new
    def post.active; false; end

    form_with(model: post, index: "1") do |f|
      concat f.collection_radio_buttons(:active, [true, false], :to_s, :to_s)
    end

    expected = whole_form("/posts") do
      "<input type='hidden' name='post[1][active]' value='' />" \
      "<input name='post[1][active]' type='radio' value='true' id='post_1_active_true' />" \
      "<label for='post_1_active_true'>true</label>" \
      "<input checked='checked' name='post[1][active]' type='radio' value='false' id='post_1_active_false' />" \
      "<label for='post_1_active_false'>false</label>"
    end

    assert_dom_equal expected, output_buffer
  end

  def test_form_with_with_collection_check_boxes
    post = Post.new
    def post.tag_ids; [1, 3]; end
    collection = (1..3).map { |i| [i, "Tag #{i}"] }
    form_with(model: post) do |f|
      concat f.collection_check_boxes(:tag_ids, collection, :first, :last)
    end

    expected = whole_form("/posts") do
      "<input name='post[tag_ids][]' type='hidden' value='' />" \
      "<input checked='checked' name='post[tag_ids][]' type='checkbox' value='1' id='post_tag_ids_1' />" \
      "<label for='post_tag_ids_1'>Tag 1</label>" \
      "<input name='post[tag_ids][]' type='checkbox' value='2' id='post_tag_ids_2' />" \
      "<label for='post_tag_ids_2'>Tag 2</label>" \
      "<input checked='checked' name='post[tag_ids][]' type='checkbox' value='3' id='post_tag_ids_3' />" \
      "<label for='post_tag_ids_3'>Tag 3</label>"
    end

    assert_dom_equal expected, output_buffer
  end

  def test_form_with_with_collection_check_boxes_with_custom_builder_block
    post = Post.new
    def post.tag_ids; [1, 3]; end
    collection = (1..3).map { |i| [i, "Tag #{i}"] }
    form_with(model: post) do |f|
      rendered_check_boxes = f.collection_check_boxes(:tag_ids, collection, :first, :last) do |b|
        b.label { b.check_box + b.text }
      end
      concat rendered_check_boxes
    end

    expected = whole_form("/posts") do
      "<input name='post[tag_ids][]' type='hidden' value='' />" \
      "<label for='post_tag_ids_1'>" \
      "<input checked='checked' name='post[tag_ids][]' type='checkbox' value='1' id='post_tag_ids_1' />" \
      "Tag 1</label>" \
      "<label for='post_tag_ids_2'>" \
      "<input name='post[tag_ids][]' type='checkbox' value='2' id='post_tag_ids_2' />" \
      "Tag 2</label>" \
      "<label for='post_tag_ids_3'>" \
      "<input checked='checked' name='post[tag_ids][]' type='checkbox' value='3' id='post_tag_ids_3' />" \
      "Tag 3</label>"
    end

    assert_dom_equal expected, output_buffer
  end

  def test_form_with_with_collection_check_boxes_with_custom_builder_block_does_not_leak_the_template
    post = Post.new
    def post.tag_ids; [1, 3]; end
    def post.id; 1; end
    collection = (1..3).map { |i| [i, "Tag #{i}"] }

    form_with(model: post) do |f|
      rendered_check_boxes = f.collection_check_boxes(:tag_ids, collection, :first, :last) do |b|
        b.label { b.check_box + b.text }
      end
      concat rendered_check_boxes
      concat f.hidden_field :id
    end

    expected = whole_form("/posts") do
      "<input name='post[tag_ids][]' type='hidden' value='' />" \
      "<label for='post_tag_ids_1'>" \
      "<input checked='checked' name='post[tag_ids][]' type='checkbox' value='1' id='post_tag_ids_1' />" \
      "Tag 1</label>" \
      "<label for='post_tag_ids_2'>" \
      "<input name='post[tag_ids][]' type='checkbox' value='2' id='post_tag_ids_2' />" \
      "Tag 2</label>" \
      "<label for='post_tag_ids_3'>" \
      "<input checked='checked' name='post[tag_ids][]' type='checkbox' value='3' id='post_tag_ids_3' />" \
      "Tag 3</label>" \
      "<input name='post[id]' type='hidden' value='1' id='post_id' />"
    end

    assert_dom_equal expected, output_buffer
  end

  def test_form_with_index_and_with_collection_check_boxes
    post = Post.new
    def post.tag_ids; [1]; end
    collection = [[1, "Tag 1"]]

    form_with(model: post, index: "1") do |f|
      concat f.collection_check_boxes(:tag_ids, collection, :first, :last)
    end

    expected = whole_form("/posts") do
      "<input name='post[1][tag_ids][]' type='hidden' value='' />" \
      "<input checked='checked' name='post[1][tag_ids][]' type='checkbox' value='1' id='post_1_tag_ids_1' />" \
      "<label for='post_1_tag_ids_1'>Tag 1</label>"
    end

    assert_dom_equal expected, output_buffer
  end

  def test_form_with_with_file_field_generate_multipart
    form_with(model: @post, id: "create-post") do |f|
      concat f.file_field(:file)
    end

    expected = whole_form("/posts/123", "create-post", method: "patch", multipart: true) do
      "<input name='post[file]' type='file' id='post_file' />"
    end

    assert_dom_equal expected, output_buffer
  end

  def test_fields_with_file_field_generate_multipart
    form_with(model: @post) do |f|
      concat f.fields(:comment, model: @post) { |c|
        concat c.file_field(:file)
      }
    end

    expected = whole_form("/posts/123", method: "patch", multipart: true) do
      "<input name='post[comment][file]' type='file' id='post_comment_file'/>"
    end

    assert_dom_equal expected, output_buffer
  end

  def test_form_with_with_format
    form_with(model: @post, format: :json, id: "edit_post_123", class: "edit_post") do |f|
      concat f.label(:title)
    end

    expected = whole_form("/posts/123.json", "edit_post_123", "edit_post", method: "patch") do
      "<label for='post_title'>Title</label>"
    end

    assert_dom_equal expected, output_buffer
  end

  def test_form_with_with_format_and_url
    form_with(model: @post, format: :json, url: "/") do |f|
      concat f.label(:title)
    end

    expected = whole_form("/", method: "patch") do
      "<label for='post_title'>Title</label>"
    end

    assert_dom_equal expected, output_buffer
  end

  def test_form_with_with_model_using_relative_model_naming
    blog_post = Blog::Post.new("And his name will be forty and four.", 44)

    form_with(model: blog_post) do |f|
      concat f.text_field :title
      concat f.submit("Edit post")
    end

    expected = whole_form("/posts/44", method: "patch") do
      "<input name='post[title]' type='text' value='And his name will be forty and four.' id='post_title' />" \
      "<input name='commit' data-disable-with='Edit post' type='submit' value='Edit post' />"
    end

    assert_dom_equal expected, output_buffer
  end

  def test_form_with_with_symbol_scope
    form_with(model: @post, scope: "other_name", id: "create-post") do |f|
      concat f.label(:title, class: "post_title")
      concat f.text_field(:title)
      concat f.text_area(:body)
      concat f.check_box(:secret)
      concat f.submit("Create post")
    end

    expected = whole_form("/posts/123", "create-post", method: "patch") do
      "<label for='other_name_title' class='post_title'>Title</label>" \
      "<input name='other_name[title]' value='Hello World' type='text' id='other_name_title' />" \
      "<textarea name='other_name[body]' id='other_name_body'>\nBack to the hill and over it again!</textarea>" \
      "<input name='other_name[secret]' value='0' type='hidden' />" \
      "<input name='other_name[secret]' checked='checked' value='1' type='checkbox' id='other_name_secret' />" \
      "<input name='commit' value='Create post' data-disable-with='Create post' type='submit' />"
    end

    assert_dom_equal expected, output_buffer
  end

  def test_form_with_with_method_as_part_of_html_options
    form_with(model: @post, url: "/", id: "create-post", html: { method: :delete }) do |f|
      concat f.text_field(:title)
      concat f.text_area(:body)
      concat f.check_box(:secret)
    end

    expected = whole_form("/", "create-post", method: "delete") do
      "<input name='post[title]' type='text' value='Hello World' id='post_title' />" \
      "<textarea name='post[body]' id='post_body'>\nBack to the hill and over it again!</textarea>" \
      "<input name='post[secret]' type='hidden' value='0' />" \
      "<input name='post[secret]' checked='checked' type='checkbox' value='1' id='post_secret'/>"
    end

    assert_dom_equal expected, output_buffer
  end

  def test_form_with_with_method
    form_with(model: @post, url: "/", method: :delete, id: "create-post") do |f|
      concat f.text_field(:title)
      concat f.text_area(:body)
      concat f.check_box(:secret)
    end

    expected = whole_form("/", "create-post", method: "delete") do
      "<input name='post[title]' type='text' value='Hello World' id='post_title' />" \
      "<textarea name='post[body]' id='post_body' >\nBack to the hill and over it again!</textarea>" \
      "<input name='post[secret]' type='hidden' value='0' />" \
      "<input name='post[secret]' checked='checked' type='checkbox' value='1' id='post_secret' />"
    end

    assert_dom_equal expected, output_buffer
  end

  def test_form_with_with_search_field
    # Test case for bug which would emit an "object" attribute
    # when used with form_for using a search_field form helper
    form_with(model: Post.new, url: "/search", id: "search-post", method: :get) do |f|
      concat f.search_field(:title)
    end

    expected = whole_form("/search", "search-post", method: "get") do
      "<input name='post[title]' type='search' id='post_title' />"
    end

    assert_dom_equal expected, output_buffer
  end

  def test_form_with_enables_remote_by_default
    form_with(model: @post, url: "/", id: "create-post", method: :patch) do |f|
      concat f.text_field(:title)
      concat f.text_area(:body)
      concat f.check_box(:secret)
    end

    expected = whole_form("/", "create-post", method: "patch") do
      "<input name='post[title]' type='text' value='Hello World' id='post_title' />" \
      "<textarea name='post[body]' id='post_body' >\nBack to the hill and over it again!</textarea>" \
      "<input name='post[secret]' type='hidden' value='0' />" \
      "<input name='post[secret]' checked='checked' type='checkbox' value='1' id='post_secret' />"
    end

    assert_dom_equal expected, output_buffer
  end

  def test_form_is_not_remote_by_default_if_form_with_generates_remote_forms_is_false
    old_value = ActionView::Helpers::FormHelper.form_with_generates_remote_forms
    ActionView::Helpers::FormHelper.form_with_generates_remote_forms = false

    form_with(model: @post, url: "/", id: "create-post", method: :patch) do |f|
      concat f.text_field(:title)
      concat f.text_area(:body)
      concat f.check_box(:secret)
    end

    expected = whole_form("/", "create-post", method: "patch", local: true) do
      "<input name='post[title]' type='text' value='Hello World' id='post_title' />" \
      "<textarea name='post[body]' id='post_body'>\nBack to the hill and over it again!</textarea>" \
      "<input name='post[secret]' type='hidden' value='0' />" \
      "<input name='post[secret]' checked='checked' type='checkbox' value='1' id='post_secret' />"
    end

    assert_dom_equal expected, output_buffer
  ensure
    ActionView::Helpers::FormHelper.form_with_generates_remote_forms = old_value
  end

  def test_form_with_skip_enforcing_utf8_true
    form_with(scope: :post, skip_enforcing_utf8: true) do |f|
      concat f.text_field(:title)
    end

    expected = whole_form("/", skip_enforcing_utf8: true) do
      "<input name='post[title]' type='text' value='Hello World' id='post_title' />"
    end

    assert_dom_equal expected, output_buffer
  end

  def test_form_with_skip_enforcing_utf8_false
    form_with(scope: :post, skip_enforcing_utf8: false) do |f|
      concat f.text_field(:title)
    end

    expected = whole_form("/", skip_enforcing_utf8: false) do
      "<input name='post[title]' type='text' value='Hello World' id='post_title' />"
    end

    assert_dom_equal expected, output_buffer
  end

  def test_form_with_default_enforce_utf8_true
    with_default_enforce_utf8 true do
      form_with(scope: :post) do |f|
        concat f.text_field(:title)
      end

      expected = whole_form("/", skip_enforcing_utf8: false) do
        "<input name='post[title]' type='text' value='Hello World' id='post_title' />"
      end

      assert_dom_equal expected, output_buffer
    end
  end

  def test_form_with_default_enforce_utf8_false
    with_default_enforce_utf8 false do
      form_with(scope: :post) do |f|
        concat f.text_field(:title)
      end

      expected = whole_form("/", skip_enforcing_utf8: true) do
        "<input name='post[title]' type='text' value='Hello World' id='post_title' />"
      end

      assert_dom_equal expected, output_buffer
    end
  end

  def test_form_with_without_object
    form_with(scope: :post, id: "create-post") do |f|
      concat f.text_field(:title)
      concat f.text_area(:body)
      concat f.check_box(:secret)
    end

    expected = whole_form("/", "create-post") do
      "<input name='post[title]' type='text' value='Hello World' id='post_title' />" \
      "<textarea name='post[body]' id='post_body' >\nBack to the hill and over it again!</textarea>" \
      "<input name='post[secret]' type='hidden' value='0' />" \
      "<input name='post[secret]' checked='checked' type='checkbox' value='1' id='post_secret' />"
    end

    assert_dom_equal expected, output_buffer
  end

  def test_form_with_with_index
    form_with(model: @post, scope: "post[]") do |f|
      concat f.label(:title)
      concat f.text_field(:title)
      concat f.text_area(:body)
      concat f.check_box(:secret)
    end

    expected = whole_form("/posts/123", method: "patch") do
      "<label for='post_123_title'>Title</label>" \
      "<input name='post[123][title]' type='text' value='Hello World' id='post_123_title' />" \
      "<textarea name='post[123][body]' id='post_123_body'>\nBack to the hill and over it again!</textarea>" \
      "<input name='post[123][secret]' type='hidden' value='0' />" \
      "<input name='post[123][secret]' checked='checked' type='checkbox' value='1' id='post_123_secret' />"
    end

    assert_dom_equal expected, output_buffer
  end

  def test_form_with_with_nil_index_option_override
    form_with(model: @post, scope: "post[]", index: nil) do |f|
      concat f.text_field(:title)
      concat f.text_area(:body)
      concat f.check_box(:secret)
    end

    expected = whole_form("/posts/123", method: "patch") do
      "<input name='post[][title]' type='text' value='Hello World' id='post__title' />" \
      "<textarea name='post[][body]' id='post__body' >\nBack to the hill and over it again!</textarea>" \
      "<input name='post[][secret]' type='hidden' value='0' />" \
      "<input name='post[][secret]' checked='checked' type='checkbox' value='1' id='post__secret' />"
    end

    assert_dom_equal expected, output_buffer
  end

  def test_form_with_label_passes_translation_to_block_version
    form_with(model: Post.new) do |f|
      concat(
        f.label(:title) do |label|
          concat content_tag(:span, label)
        end
      )
    end

    expected = whole_form("/posts") do
      %(<label for="post_title"><span>Title</span></label>)
    end

    assert_dom_equal expected, output_buffer
  end

  def test_form_with_label_passes_label_tag_builder_to_block_version
    form_with(model: Post.new) do |f|
      concat(
        f.label(:title) do |builder|
          concat content_tag(:span, builder.translation)
        end
      )
    end

    expected = whole_form("/posts") do
      %(<label for="post_title"><span>Title</span></label>)
    end

    assert_dom_equal expected, output_buffer
  end

  def test_form_with_label_accesses_object_through_label_tag_builder
    form_with(model: Post.new) do |f|
      concat(
        f.label(:title) do |builder|
<<<<<<< HEAD
          concat tag.span(builder,
            class: ("new_record" unless builder.object.persisted?)
          )
=======
          concat tag.span(builder, class: ("new_record" unless builder.object.persisted?))
>>>>>>> a0864182
        end
      )
    end

    expected = whole_form("/posts") do
      %(<label for="post_title"><span class="new_record">Title</span></label>)
    end

    assert_dom_equal expected, output_buffer
  end

  def test_form_with_label_error_wrapping
    form_with(model: @post) do |f|
      concat f.label(:author_name, class: "label")
      concat f.text_field(:author_name)
      concat f.submit("Create post")
    end

    expected = whole_form("/posts/123", method: "patch") do
      "<div class='field_with_errors'><label for='post_author_name' class='label'>Author name</label></div>" \
      "<div class='field_with_errors'><input name='post[author_name]' type='text' value='' id='post_author_name' /></div>" \
      "<input name='commit' data-disable-with='Create post' type='submit' value='Create post' />"
    end

    assert_dom_equal expected, output_buffer
  end

  def test_form_with_label_error_wrapping_without_conventional_instance_variable
    post = remove_instance_variable :@post

    form_with(model: post) do |f|
      concat f.label(:author_name, class: "label")
      concat f.text_field(:author_name)
      concat f.submit("Create post")
    end

    expected = whole_form("/posts/123", method: "patch") do
      "<div class='field_with_errors'><label for='post_author_name' class='label'>Author name</label></div>" \
      "<div class='field_with_errors'><input name='post[author_name]' type='text' value='' id='post_author_name' /></div>" \
      "<input name='commit' data-disable-with='Create post' type='submit' value='Create post' />"
    end

    assert_dom_equal expected, output_buffer
  end

  def test_form_with_label_error_wrapping_block_and_non_block_versions
    form_with(model: @post) do |f|
      concat f.label(:author_name, "Name", class: "label")
      concat f.label(:author_name, class: "label") { "Name" }
    end

    expected = whole_form("/posts/123", method: "patch") do
      "<div class='field_with_errors'><label for='post_author_name' class='label'>Name</label></div>" \
      "<div class='field_with_errors'><label for='post_author_name' class='label'>Name</label></div>"
    end

    assert_dom_equal expected, output_buffer
  end

  def test_submit_with_object_as_new_record_and_locale_strings
    I18n.with_locale :submit do
      @post.persisted = false
      @post.stub(:to_key, nil) do
        form_with(model: @post) do |f|
          concat f.submit
        end

        expected = whole_form("/posts") do
          "<input name='commit' data-disable-with='Create Post' type='submit' value='Create Post' />"
        end

        assert_dom_equal expected, output_buffer
      end
    end
  end

  def test_submit_with_object_as_existing_record_and_locale_strings
    I18n.with_locale :submit do
      form_with(model: @post) do |f|
        concat f.submit
      end

      expected = whole_form("/posts/123", method: "patch") do
        "<input name='commit' data-disable-with='Confirm Post changes' type='submit' value='Confirm Post changes' />"
      end

      assert_dom_equal expected, output_buffer
    end
  end

  def test_submit_without_object_and_locale_strings
    I18n.with_locale :submit do
      form_with(scope: :post) do |f|
        concat f.submit class: "extra"
      end

      expected = whole_form do
        "<input name='commit' class='extra' data-disable-with='Save changes' type='submit' value='Save changes' />"
      end

      assert_dom_equal expected, output_buffer
    end
  end

  def test_submit_with_object_which_is_overwritten_by_scope_option
    I18n.with_locale :submit do
      form_with(model: @post, scope: :another_post) do |f|
        concat f.submit
      end

      expected = whole_form("/posts/123", method: "patch") do
        "<input name='commit' data-disable-with='Update your Post' type='submit' value='Update your Post' />"
      end

      assert_dom_equal expected, output_buffer
    end
  end

  def test_submit_with_object_which_is_namespaced
    blog_post = Blog::Post.new("And his name will be forty and four.", 44)
    I18n.with_locale :submit do
      form_with(model: blog_post) do |f|
        concat f.submit
      end

      expected = whole_form("/posts/44", method: "patch") do
        "<input name='commit' data-disable-with='Update your Post' type='submit' value='Update your Post' />"
      end

      assert_dom_equal expected, output_buffer
    end
  end

  def test_fields_with_attributes_not_on_model
    form_with(model: @post) do |f|
      concat f.fields(:comment) { |c|
        concat c.text_field :dont_exist_on_model
      }
    end

    expected = whole_form("/posts/123", method: :patch) do
      '<input type="text" name="post[comment][dont_exist_on_model]" id="post_comment_dont_exist_on_model" >'
    end

    assert_dom_equal expected, output_buffer
  end

  def test_fields_with_attributes_not_on_model_deep_nested
    @comment.save
    form_with(scope: :posts) do |f|
      f.fields("post[]", model: @post) do |f2|
        f2.text_field(:id)
        @post.comments.each do |comment|
          concat f2.fields("comment[]", model: comment) { |c|
            concat c.text_field(:dont_exist_on_model)
          }
        end
      end
    end

    expected = whole_form do
      '<input name="posts[post][0][comment][1][dont_exist_on_model]" type="text" id="posts_post_0_comment_1_dont_exist_on_model" >'
    end

    assert_dom_equal expected, output_buffer
  end

  def test_nested_fields
    @comment.body = "Hello World"
    form_with(model: @post) do |f|
      concat f.fields(model: @comment) { |c|
        concat c.text_field(:body)
      }
    end

    expected = whole_form("/posts/123", method: "patch") do
      "<input name='post[comment][body]' type='text' value='Hello World' id='post_comment_body' />"
    end

    assert_dom_equal expected, output_buffer
  end

  def test_deep_nested_fields
    @comment.save
    form_with(scope: :posts) do |f|
      f.fields("post[]", model: @post) do |f2|
        f2.text_field(:id)
        @post.comments.each do |comment|
          concat f2.fields("comment[]", model: comment) { |c|
            concat c.text_field(:name)
          }
        end
      end
    end

    expected = whole_form do
      "<input name='posts[post][0][comment][1][name]' type='text' value='comment #1' id='posts_post_0_comment_1_name' />"
    end

    assert_dom_equal expected, output_buffer
  end

  def test_nested_fields_with_nested_collections
    form_with(model: @post, scope: "post[]") do |f|
      concat f.text_field(:title)
      concat f.fields("comment[]", model: @comment) { |c|
        concat c.text_field(:name)
      }
    end

    expected = whole_form("/posts/123", method: "patch") do
      "<input name='post[123][title]' type='text' value='Hello World' id='post_123_title' />" \
      "<input name='post[123][comment][][name]' type='text' value='new comment' id='post_123_comment__name' />"
    end

    assert_dom_equal expected, output_buffer
  end

  def test_nested_fields_with_index_and_parent_fields
    form_with(model: @post, index: 1) do |c|
      concat c.text_field(:title)
      concat c.fields("comment", model: @comment, index: 1) { |r|
        concat r.text_field(:name)
      }
    end

    expected = whole_form("/posts/123", method: "patch") do
      "<input name='post[1][title]' type='text' value='Hello World' id='post_1_title' />" \
      "<input name='post[1][comment][1][name]' type='text' value='new comment' id='post_1_comment_1_name' />"
    end

    assert_dom_equal expected, output_buffer
  end

  def test_form_with_with_index_and_nested_fields
    output_buffer = form_with(model: @post, index: 1) do |f|
      concat f.fields(:comment, model: @post) { |c|
        concat c.text_field(:title)
      }
    end

    expected = whole_form("/posts/123", method: "patch") do
      "<input name='post[1][comment][title]' type='text' value='Hello World' id='post_1_comment_title' />"
    end

    assert_dom_equal expected, output_buffer
  end

  def test_nested_fields_with_index_on_both
    form_with(model: @post, index: 1) do |f|
      concat f.fields(:comment, model: @post, index: 5) { |c|
        concat c.text_field(:title)
      }
    end

    expected = whole_form("/posts/123", method: "patch") do
      "<input name='post[1][comment][5][title]' type='text' value='Hello World' id='post_1_comment_5_title' />"
    end

    assert_dom_equal expected, output_buffer
  end

  def test_nested_fields_with_auto_index
    form_with(model: @post, scope: "post[]") do |f|
      concat f.fields(:comment, model: @post) { |c|
        concat c.text_field(:title)
      }
    end

    expected = whole_form("/posts/123", method: "patch") do
      "<input name='post[123][comment][title]' type='text' value='Hello World' id='post_123_comment_title' />"
    end

    assert_dom_equal expected, output_buffer
  end

  def test_nested_fields_with_index_radio_button
    form_with(model: @post) do |f|
      concat f.fields(:comment, model: @post, index: 5) { |c|
        concat c.radio_button(:title, "hello")
      }
    end

    expected = whole_form("/posts/123", method: "patch") do
      "<input name='post[comment][5][title]' type='radio' value='hello' id='post_comment_5_title_hello' />"
    end

    assert_dom_equal expected, output_buffer
  end

  def test_nested_fields_with_auto_index_on_both
    form_with(model: @post, scope: "post[]") do |f|
      concat f.fields("comment[]", model: @post) { |c|
        concat c.text_field(:title)
      }
    end

    expected = whole_form("/posts/123", method: "patch") do
      "<input name='post[123][comment][123][title]' type='text' value='Hello World' id='post_123_comment_123_title' />"
    end

    assert_dom_equal expected, output_buffer
  end

  def test_nested_fields_with_index_and_auto_index
    output_buffer = form_with(model: @post, scope: "post[]") do |f|
      concat f.fields(:comment, model: @post, index: 5) { |c|
        concat c.text_field(:title)
      }
    end

    output_buffer << form_with(model: @post, index: 1) do |f|
      concat f.fields("comment[]", model: @post) { |c|
        concat c.text_field(:title)
      }
    end

    expected = whole_form("/posts/123", method: "patch") do
      "<input name='post[123][comment][5][title]' type='text' value='Hello World' id='post_123_comment_5_title' />"
    end + whole_form("/posts/123", method: "patch") do
      "<input name='post[1][comment][123][title]' type='text' value='Hello World' id='post_1_comment_123_title' />"
    end

    assert_dom_equal expected, output_buffer
  end

  def test_nested_fields_with_a_new_record_on_a_nested_attributes_one_to_one_association
    @post.author = Author.new

    form_with(model: @post) do |f|
      concat f.text_field(:title)
      concat f.fields(:author) { |af|
        concat af.text_field(:name)
      }
    end

    expected = whole_form("/posts/123", method: "patch") do
      '<input name="post[title]" type="text" value="Hello World" id="post_title" />' \
        '<input name="post[author_attributes][name]" type="text" value="new author" id="post_author_attributes_name" />'
    end

    assert_dom_equal expected, output_buffer
  end

  def test_nested_fields_with_explicitly_passed_object_on_a_nested_attributes_one_to_one_association
    form_with(model: @post) do |f|
      f.fields(:author, model: Author.new(123)) do |af|
        assert_not_nil af.object
        assert_equal 123, af.object.id
      end
    end
  end

  def test_nested_fields_with_an_existing_record_on_a_nested_attributes_one_to_one_association
    @post.author = Author.new(321)

    form_with(model: @post) do |f|
      concat f.text_field(:title)
      concat f.fields(:author) { |af|
        concat af.text_field(:name)
      }
    end

    expected = whole_form("/posts/123", method: "patch") do
      '<input name="post[title]" type="text" value="Hello World" id="post_title" />' \
      '<input name="post[author_attributes][name]" type="text" value="author #321" id="post_author_attributes_name" />' \
      '<input name="post[author_attributes][id]" type="hidden" value="321" id="post_author_attributes_id" />'
    end

    assert_dom_equal expected, output_buffer
  end

  def test_nested_fields_with_an_existing_record_on_a_nested_attributes_one_to_one_association_using_erb_and_inline_block
    @post.author = Author.new(321)

    form_with(model: @post) do |f|
      concat f.text_field(:title)
      concat f.fields(:author) { |af|
        af.text_field(:name)
      }
    end

    expected = whole_form("/posts/123", method: "patch") do
      '<input name="post[title]" type="text" value="Hello World" id="post_title" />' \
      '<input name="post[author_attributes][name]" type="text" value="author #321" id="post_author_attributes_name" />' \
      '<input name="post[author_attributes][id]" type="hidden" value="321" id="post_author_attributes_id" />'
    end

    assert_dom_equal expected, output_buffer
  end

  def test_nested_fields_with_an_existing_record_on_a_nested_attributes_one_to_one_association_with_disabled_hidden_id
    @post.author = Author.new(321)

    form_with(model: @post) do |f|
      concat f.text_field(:title)
      concat f.fields(:author, skip_id: true) { |af|
        af.text_field(:name)
      }
    end

    expected = whole_form("/posts/123", method: "patch") do
      '<input name="post[title]" type="text" value="Hello World" id="post_title" />' \
      '<input name="post[author_attributes][name]" type="text" value="author #321" id="post_author_attributes_name" />'
    end

    assert_dom_equal expected, output_buffer
  end

  def test_nested_fields_with_an_existing_record_on_a_nested_attributes_one_to_one_association_with_disabled_hidden_id_inherited
    @post.author = Author.new(321)

    form_with(model: @post, skip_id: true) do |f|
      concat f.text_field(:title)
      concat f.fields(:author) { |af|
        af.text_field(:name)
      }
    end

    expected = whole_form("/posts/123", method: "patch") do
      '<input name="post[title]" type="text" value="Hello World" id="post_title" />' \
      '<input name="post[author_attributes][name]" type="text" value="author #321" id="post_author_attributes_name" />'
    end

    assert_dom_equal expected, output_buffer
  end

  def test_nested_fields_with_an_existing_record_on_a_nested_attributes_one_to_one_association_with_disabled_hidden_id_override
    @post.author = Author.new(321)

    form_with(model: @post, skip_id: true) do |f|
      concat f.text_field(:title)
      concat f.fields(:author, skip_id: false) { |af|
        af.text_field(:name)
      }
    end

    expected = whole_form("/posts/123", method: "patch") do
      '<input name="post[title]" type="text" value="Hello World" id="post_title" />' \
      '<input name="post[author_attributes][name]" type="text" value="author #321" id="post_author_attributes_name" />' \
      '<input name="post[author_attributes][id]" type="hidden" value="321" id="post_author_attributes_id" />'
    end

    assert_dom_equal expected, output_buffer
  end

  def test_nested_fields_with_existing_records_on_a_nested_attributes_one_to_one_association_with_explicit_hidden_field_placement
    @post.author = Author.new(321)

    form_with(model: @post) do |f|
      concat f.text_field(:title)
      concat f.fields(:author) { |af|
        concat af.hidden_field(:id)
        concat af.text_field(:name)
      }
    end

    expected = whole_form("/posts/123", method: "patch") do
      '<input name="post[title]" type="text" value="Hello World" id="post_title" />' \
      '<input name="post[author_attributes][id]" type="hidden" value="321" id="post_author_attributes_id" />' \
      '<input name="post[author_attributes][name]" type="text" value="author #321" id="post_author_attributes_name" />'
    end

    assert_dom_equal expected, output_buffer
  end

  def test_nested_fields_with_existing_records_on_a_nested_attributes_collection_association
    @post.comments = Array.new(2) { |id| Comment.new(id + 1) }

    form_with(model: @post) do |f|
      concat f.text_field(:title)
      @post.comments.each do |comment|
        concat f.fields(:comments, model: comment) { |cf|
          concat cf.text_field(:name)
        }
      end
    end

    expected = whole_form("/posts/123", method: "patch") do
      '<input name="post[title]" type="text" value="Hello World" id="post_title" />' \
      '<input name="post[comments_attributes][0][name]" type="text" value="comment #1" id="post_comments_attributes_0_name" />' \
      '<input name="post[comments_attributes][0][id]" type="hidden" value="1" id="post_comments_attributes_0_id" />' \
      '<input name="post[comments_attributes][1][name]" type="text" value="comment #2" id="post_comments_attributes_1_name" />' \
      '<input name="post[comments_attributes][1][id]" type="hidden" value="2" id="post_comments_attributes_1_id" />'
    end

    assert_dom_equal expected, output_buffer
  end

  def test_nested_fields_with_existing_records_on_a_nested_attributes_collection_association_with_disabled_hidden_id
    @post.comments = Array.new(2) { |id| Comment.new(id + 1) }
    @post.author = Author.new(321)

    form_with(model: @post) do |f|
      concat f.text_field(:title)
      concat f.fields(:author) { |af|
        concat af.text_field(:name)
      }
      @post.comments.each do |comment|
        concat f.fields(:comments, model: comment, skip_id: true) { |cf|
          concat cf.text_field(:name)
        }
      end
    end

    expected = whole_form("/posts/123", method: "patch") do
      '<input name="post[title]" type="text" value="Hello World" id="post_title" />' \
      '<input name="post[author_attributes][name]" type="text" value="author #321" id="post_author_attributes_name" />' \
      '<input name="post[author_attributes][id]" type="hidden" value="321" id="post_author_attributes_id" />' \
      '<input name="post[comments_attributes][0][name]" type="text" value="comment #1" id="post_comments_attributes_0_name" />' \
      '<input name="post[comments_attributes][1][name]" type="text" value="comment #2" id="post_comments_attributes_1_name" />'
    end

    assert_dom_equal expected, output_buffer
  end

  def test_nested_fields_with_existing_records_on_a_nested_attributes_collection_association_with_disabled_hidden_id_inherited
    @post.comments = Array.new(2) { |id| Comment.new(id + 1) }
    @post.author = Author.new(321)

    form_with(model: @post, skip_id: true) do |f|
      concat f.text_field(:title)
      concat f.fields(:author) { |af|
        concat af.text_field(:name)
      }
      @post.comments.each do |comment|
        concat f.fields(:comments, model: comment) { |cf|
          concat cf.text_field(:name)
        }
      end
    end

    expected = whole_form("/posts/123", method: "patch") do
      '<input name="post[title]" type="text" value="Hello World" id="post_title" />' \
      '<input name="post[author_attributes][name]" type="text" value="author #321" id="post_author_attributes_name" />' \
      '<input name="post[comments_attributes][0][name]" type="text" value="comment #1" id="post_comments_attributes_0_name" />' \
      '<input name="post[comments_attributes][1][name]" type="text" value="comment #2" id="post_comments_attributes_1_name" />'
    end

    assert_dom_equal expected, output_buffer
  end

  def test_nested_fields_with_existing_records_on_a_nested_attributes_collection_association_with_disabled_hidden_id_override
    @post.comments = Array.new(2) { |id| Comment.new(id + 1) }
    @post.author = Author.new(321)

    form_with(model: @post, skip_id: true) do |f|
      concat f.text_field(:title)
      concat f.fields(:author, skip_id: false) { |af|
        concat af.text_field(:name)
      }
      @post.comments.each do |comment|
        concat f.fields(:comments, model: comment) { |cf|
          concat cf.text_field(:name)
        }
      end
    end

    expected = whole_form("/posts/123", method: "patch") do
      '<input name="post[title]" type="text" value="Hello World" id="post_title" />' \
      '<input name="post[author_attributes][name]" type="text" value="author #321" id="post_author_attributes_name" />' \
      '<input name="post[author_attributes][id]" type="hidden" value="321" id="post_author_attributes_id" />' \
      '<input name="post[comments_attributes][0][name]" type="text" value="comment #1" id="post_comments_attributes_0_name" />' \
      '<input name="post[comments_attributes][1][name]" type="text" value="comment #2" id="post_comments_attributes_1_name" />'
    end

    assert_dom_equal expected, output_buffer
  end

  def test_nested_fields_with_existing_records_on_a_nested_attributes_collection_association_using_erb_and_inline_block
    @post.comments = Array.new(2) { |id| Comment.new(id + 1) }

    form_with(model: @post) do |f|
      concat f.text_field(:title)
      @post.comments.each do |comment|
        concat f.fields(:comments, model: comment) { |cf|
          cf.text_field(:name)
        }
      end
    end

    expected = whole_form("/posts/123", method: "patch") do
      '<input name="post[title]" type="text" value="Hello World" id="post_title" />' \
      '<input name="post[comments_attributes][0][name]" type="text" value="comment #1" id="post_comments_attributes_0_name" />' \
      '<input name="post[comments_attributes][0][id]" type="hidden" value="1" id="post_comments_attributes_0_id" />' \
      '<input name="post[comments_attributes][1][name]" type="text" value="comment #2" id="post_comments_attributes_1_name" />' \
      '<input name="post[comments_attributes][1][id]" type="hidden" value="2" id="post_comments_attributes_1_id" />'
    end

    assert_dom_equal expected, output_buffer
  end

  def test_nested_fields_with_existing_records_on_a_nested_attributes_collection_association_with_explicit_hidden_field_placement
    @post.comments = Array.new(2) { |id| Comment.new(id + 1) }

    form_with(model: @post) do |f|
      concat f.text_field(:title)
      @post.comments.each do |comment|
        concat f.fields(:comments, model: comment) { |cf|
          concat cf.hidden_field(:id)
          concat cf.text_field(:name)
        }
      end
    end

    expected = whole_form("/posts/123", method: "patch") do
      '<input name="post[title]" type="text" value="Hello World" id="post_title" />' \
      '<input name="post[comments_attributes][0][id]" type="hidden" value="1" id="post_comments_attributes_0_id" />' \
      '<input name="post[comments_attributes][0][name]" type="text" value="comment #1" id="post_comments_attributes_0_name" />' \
      '<input name="post[comments_attributes][1][id]" type="hidden" value="2" id="post_comments_attributes_1_id" />' \
      '<input name="post[comments_attributes][1][name]" type="text" value="comment #2" id="post_comments_attributes_1_name" />'
    end

    assert_dom_equal expected, output_buffer
  end

  def test_nested_fields_with_new_records_on_a_nested_attributes_collection_association
    @post.comments = [Comment.new, Comment.new]

    form_with(model: @post) do |f|
      concat f.text_field(:title)
      @post.comments.each do |comment|
        concat f.fields(:comments, model: comment) { |cf|
          concat cf.text_field(:name)
        }
      end
    end

    expected = whole_form("/posts/123", method: "patch") do
      '<input name="post[title]" type="text" value="Hello World" id="post_title" />' \
      '<input name="post[comments_attributes][0][name]" type="text" value="new comment" id="post_comments_attributes_0_name" />' \
      '<input name="post[comments_attributes][1][name]" type="text" value="new comment" id="post_comments_attributes_1_name" />'
    end

    assert_dom_equal expected, output_buffer
  end

  def test_nested_fields_with_existing_and_new_records_on_a_nested_attributes_collection_association
    @post.comments = [Comment.new(321), Comment.new]

    form_with(model: @post) do |f|
      concat f.text_field(:title)
      @post.comments.each do |comment|
        concat f.fields(:comments, model: comment) { |cf|
          concat cf.text_field(:name)
        }
      end
    end

    expected = whole_form("/posts/123", method: "patch") do
      '<input name="post[title]" type="text" value="Hello World" id="post_title" />' \
      '<input name="post[comments_attributes][0][name]" type="text" value="comment #321" id="post_comments_attributes_0_name" />' \
      '<input name="post[comments_attributes][0][id]" type="hidden" value="321" id="post_comments_attributes_0_id"/>' \
      '<input name="post[comments_attributes][1][name]" type="text" value="new comment" id="post_comments_attributes_1_name" />'
    end

    assert_dom_equal expected, output_buffer
  end

  def test_nested_fields_with_an_empty_supplied_attributes_collection
    form_with(model: @post) do |f|
      concat f.text_field(:title)
      f.fields(:comments, model: []) do |cf|
        concat cf.text_field(:name)
      end
    end

    expected = whole_form("/posts/123", method: "patch") do
      '<input name="post[title]" type="text" value="Hello World" id="post_title" />'
    end

    assert_dom_equal expected, output_buffer
  end

  def test_nested_fields_with_existing_records_on_a_supplied_nested_attributes_collection
    @post.comments = Array.new(2) { |id| Comment.new(id + 1) }

    form_with(model: @post) do |f|
      concat f.text_field(:title)
      concat f.fields(:comments, model: @post.comments) { |cf|
        concat cf.text_field(:name)
      }
    end

    expected = whole_form("/posts/123", method: "patch") do
      '<input name="post[title]" type="text" value="Hello World" id="post_title" />' \
      '<input name="post[comments_attributes][0][name]" type="text" value="comment #1" id="post_comments_attributes_0_name" />' \
      '<input name="post[comments_attributes][0][id]" type="hidden" value="1" id="post_comments_attributes_0_id" />' \
      '<input name="post[comments_attributes][1][name]" type="text" value="comment #2" id="post_comments_attributes_1_name" />' \
      '<input name="post[comments_attributes][1][id]" type="hidden" value="2" id="post_comments_attributes_1_id" />'
    end

    assert_dom_equal expected, output_buffer
  end

  def test_nested_fields_arel_like
    @post.comments = ArelLike.new

    form_with(model: @post) do |f|
      concat f.text_field(:title)
      concat f.fields(:comments, model: @post.comments) { |cf|
        concat cf.text_field(:name)
      }
    end

    expected = whole_form("/posts/123", method: "patch") do
      '<input name="post[title]" type="text" value="Hello World" id="post_title" />' \
      '<input name="post[comments_attributes][0][name]" type="text" value="comment #1" id="post_comments_attributes_0_name" />' \
      '<input name="post[comments_attributes][0][id]" type="hidden" value="1" id="post_comments_attributes_0_id" />' \
      '<input name="post[comments_attributes][1][name]" type="text" value="comment #2" id="post_comments_attributes_1_name" />' \
      '<input name="post[comments_attributes][1][id]" type="hidden" value="2" id="post_comments_attributes_1_id" />'
    end

    assert_dom_equal expected, output_buffer
  end

  def test_nested_fields_label_translation_with_more_than_10_records
    @post.comments = Array.new(11) { |id| Comment.new(id + 1) }

    params = 11.times.map { ["post.comments.body", default: [:"comment.body", ""], scope: "helpers.label"] }
    assert_called_with(I18n, :t, params, returns: "Write body here") do
      form_with(model: @post) do |f|
        f.fields(:comments) do |cf|
          concat cf.label(:body)
        end
      end
    end
  end

  def test_nested_fields_with_existing_records_on_a_supplied_nested_attributes_collection_different_from_record_one
    comments = Array.new(2) { |id| Comment.new(id + 1) }
    @post.comments = []

    form_with(model: @post) do |f|
      concat f.text_field(:title)
      concat f.fields(:comments, model: comments) { |cf|
        concat cf.text_field(:name)
      }
    end

    expected = whole_form("/posts/123", method: "patch") do
      '<input name="post[title]" type="text" value="Hello World" id="post_title" />' \
      '<input name="post[comments_attributes][0][name]" type="text" value="comment #1" id="post_comments_attributes_0_name" />' \
      '<input name="post[comments_attributes][0][id]" type="hidden" value="1" id="post_comments_attributes_0_id" />' \
      '<input name="post[comments_attributes][1][name]" type="text" value="comment #2" id="post_comments_attributes_1_name" />' \
      '<input name="post[comments_attributes][1][id]" type="hidden" value="2" id="post_comments_attributes_1_id" />'
    end

    assert_dom_equal expected, output_buffer
  end

  def test_nested_fields_on_a_nested_attributes_collection_association_yields_only_builder
    @post.comments = [Comment.new(321), Comment.new]
    yielded_comments = []

    form_with(model: @post) do |f|
      concat f.text_field(:title)
      concat f.fields(:comments) { |cf|
        concat cf.text_field(:name)
        yielded_comments << cf.object
      }
    end

    expected = whole_form("/posts/123", method: "patch") do
      '<input name="post[title]" type="text" value="Hello World" id="post_title" />' \
      '<input name="post[comments_attributes][0][name]" type="text" value="comment #321" id="post_comments_attributes_0_name" />' \
      '<input name="post[comments_attributes][0][id]" type="hidden" value="321" id="post_comments_attributes_0_id" />' \
      '<input name="post[comments_attributes][1][name]" type="text" value="new comment" id="post_comments_attributes_1_name" />'
    end

    assert_dom_equal expected, output_buffer
    assert_equal yielded_comments, @post.comments
  end

  def test_nested_fields_with_child_index_option_override_on_a_nested_attributes_collection_association
    @post.comments = []

    form_with(model: @post) do |f|
      concat f.fields(:comments, model: Comment.new(321), child_index: "abc") { |cf|
        concat cf.text_field(:name)
      }
    end

    expected = whole_form("/posts/123", method: "patch") do
      '<input name="post[comments_attributes][abc][name]" type="text" value="comment #321" id="post_comments_attributes_abc_name" />' \
      '<input name="post[comments_attributes][abc][id]" type="hidden" value="321" id="post_comments_attributes_abc_id" />'
    end

    assert_dom_equal expected, output_buffer
  end

  def test_nested_fields_with_child_index_as_lambda_option_override_on_a_nested_attributes_collection_association
    @post.comments = []

    form_with(model: @post) do |f|
      concat f.fields(:comments, model: Comment.new(321), child_index: -> { "abc" }) { |cf|
        concat cf.text_field(:name)
      }
    end

    expected = whole_form("/posts/123", method: "patch") do
      '<input name="post[comments_attributes][abc][name]" type="text" value="comment #321" id="post_comments_attributes_abc_name" />' \
      '<input name="post[comments_attributes][abc][id]" type="hidden" value="321" id="post_comments_attributes_abc_id" />'
    end

    assert_dom_equal expected, output_buffer
  end

  class FakeAssociationProxy
    def to_ary
      [1, 2, 3]
    end
  end

  def test_nested_fields_with_child_index_option_override_on_a_nested_attributes_collection_association_with_proxy
    @post.comments = FakeAssociationProxy.new

    form_with(model: @post) do |f|
      concat f.fields(:comments, model: Comment.new(321), child_index: "abc") { |cf|
        concat cf.text_field(:name)
      }
    end

    expected = whole_form("/posts/123", method: "patch") do
      '<input name="post[comments_attributes][abc][name]" type="text" value="comment #321" id="post_comments_attributes_abc_name" />' \
      '<input name="post[comments_attributes][abc][id]" type="hidden" value="321" id="post_comments_attributes_abc_id" />'
    end

    assert_dom_equal expected, output_buffer
  end

  def test_nested_fields_index_method_with_existing_records_on_a_nested_attributes_collection_association
    @post.comments = Array.new(2) { |id| Comment.new(id + 1) }

    form_with(model: @post) do |f|
      expected = 0
      @post.comments.each do |comment|
        f.fields(:comments, model: comment) { |cf|
          assert_equal expected, cf.index
          expected += 1
        }
      end
    end
  end

  def test_nested_fields_index_method_with_existing_and_new_records_on_a_nested_attributes_collection_association
    @post.comments = [Comment.new(321), Comment.new]

    form_with(model: @post) do |f|
      expected = 0
      @post.comments.each do |comment|
        f.fields(:comments, model: comment) { |cf|
          assert_equal expected, cf.index
          expected += 1
        }
      end
    end
  end

  def test_nested_fields_index_method_with_existing_records_on_a_supplied_nested_attributes_collection
    @post.comments = Array.new(2) { |id| Comment.new(id + 1) }

    form_with(model: @post) do |f|
      expected = 0
      f.fields(:comments, model: @post.comments) { |cf|
        assert_equal expected, cf.index
        expected += 1
      }
    end
  end

  def test_nested_fields_index_method_with_child_index_option_override_on_a_nested_attributes_collection_association
    @post.comments = []

    form_with(model: @post) do |f|
      f.fields(:comments, model: Comment.new(321), child_index: "abc") { |cf|
        assert_equal "abc", cf.index
      }
    end
  end

  def test_nested_fields_uses_unique_indices_for_different_collection_associations
    @post.comments = [Comment.new(321)]
    @post.tags = [Tag.new(123), Tag.new(456)]
    @post.comments[0].relevances = []
    @post.tags[0].relevances = []
    @post.tags[1].relevances = []

    form_with(model: @post) do |f|
      concat f.fields(:comments, model: @post.comments[0]) { |cf|
        concat cf.text_field(:name)
        concat cf.fields(:relevances, model: CommentRelevance.new(314)) { |crf|
          concat crf.text_field(:value)
        }
      }
      concat f.fields(:tags, model: @post.tags[0]) { |tf|
        concat tf.text_field(:value)
        concat tf.fields(:relevances, model: TagRelevance.new(3141)) { |trf|
          concat trf.text_field(:value)
        }
      }
      concat f.fields("tags", model: @post.tags[1]) { |tf|
        concat tf.text_field(:value)
        concat tf.fields(:relevances, model: TagRelevance.new(31415)) { |trf|
          concat trf.text_field(:value)
        }
      }
    end

    expected = whole_form("/posts/123", method: "patch") do
      '<input name="post[comments_attributes][0][name]" type="text" value="comment #321" id="post_comments_attributes_0_name" />' \
      '<input name="post[comments_attributes][0][relevances_attributes][0][value]" type="text" value="commentrelevance #314" id="post_comments_attributes_0_relevances_attributes_0_value" />' \
      '<input name="post[comments_attributes][0][relevances_attributes][0][id]" type="hidden" value="314" id="post_comments_attributes_0_relevances_attributes_0_id"/>' \
      '<input name="post[comments_attributes][0][id]" type="hidden" value="321" id="post_comments_attributes_0_id"/>' \
      '<input name="post[tags_attributes][0][value]" type="text" value="tag #123" id="post_tags_attributes_0_value"/>' \
      '<input name="post[tags_attributes][0][relevances_attributes][0][value]" type="text" value="tagrelevance #3141" id="post_tags_attributes_0_relevances_attributes_0_value"/>' \
      '<input name="post[tags_attributes][0][relevances_attributes][0][id]" type="hidden" value="3141" id="post_tags_attributes_0_relevances_attributes_0_id"/>' \
      '<input name="post[tags_attributes][0][id]" type="hidden" value="123" id="post_tags_attributes_0_id"/>' \
      '<input name="post[tags_attributes][1][value]" type="text" value="tag #456" id="post_tags_attributes_1_value"/>' \
      '<input name="post[tags_attributes][1][relevances_attributes][0][value]" type="text" value="tagrelevance #31415" id="post_tags_attributes_1_relevances_attributes_0_value"/>' \
      '<input name="post[tags_attributes][1][relevances_attributes][0][id]" type="hidden" value="31415" id="post_tags_attributes_1_relevances_attributes_0_id"/>' \
      '<input name="post[tags_attributes][1][id]" type="hidden" value="456" id="post_tags_attributes_1_id"/>'
    end

    assert_dom_equal expected, output_buffer
  end

  def test_nested_fields_with_hash_like_model
    @author = HashBackedAuthor.new

    form_with(model: @post) do |f|
      concat f.fields(:author, model: @author) { |af|
        concat af.text_field(:name)
      }
    end

    expected = whole_form("/posts/123", method: "patch") do
      '<input name="post[author_attributes][name]" type="text" value="hash backed author" id="post_author_attributes_name" />'
    end

    assert_dom_equal expected, output_buffer
  end

  def test_fields
    output_buffer = fields(:post, model: @post) do |f|
      concat f.text_field(:title)
      concat f.text_area(:body)
      concat f.check_box(:secret)
    end

    expected =
      "<input name='post[title]' type='text' value='Hello World' id='post_title' />" \
      "<textarea name='post[body]' id='post_body'>\nBack to the hill and over it again!</textarea>" \
      "<input name='post[secret]' type='hidden' value='0' />" \
      "<input name='post[secret]' checked='checked' type='checkbox' value='1' id='post_secret' />"

    assert_dom_equal expected, output_buffer
  end

  def test_fields_with_index
    output_buffer = fields("post[]", model: @post) do |f|
      concat f.text_field(:title)
      concat f.text_area(:body)
      concat f.check_box(:secret)
    end

    expected =
      "<input name='post[123][title]' type='text' value='Hello World' id='post_123_title' />" \
      "<textarea name='post[123][body]' id='post_123_body'>\nBack to the hill and over it again!</textarea>" \
      "<input name='post[123][secret]' type='hidden' value='0' />" \
      "<input name='post[123][secret]' checked='checked' type='checkbox' value='1' id='post_123_secret' />"

    assert_dom_equal expected, output_buffer
  end

  def test_fields_with_nil_index_option_override
    output_buffer = fields("post[]", model: @post, index: nil) do |f|
      concat f.text_field(:title)
      concat f.text_area(:body)
      concat f.check_box(:secret)
    end

    expected =
      "<input name='post[][title]' type='text' value='Hello World' id='post__title' />" \
      "<textarea name='post[][body]' id='post__body'>\nBack to the hill and over it again!</textarea>" \
      "<input name='post[][secret]' type='hidden' value='0' />" \
      "<input name='post[][secret]' checked='checked' type='checkbox' value='1' id='post__secret' />"

    assert_dom_equal expected, output_buffer
  end

  def test_fields_with_index_option_override
    output_buffer = fields("post[]", model: @post, index: "abc") do |f|
      concat f.text_field(:title)
      concat f.text_area(:body)
      concat f.check_box(:secret)
    end

    expected =
      "<input name='post[abc][title]' type='text' value='Hello World' id='post_abc_title' />" \
      "<textarea name='post[abc][body]' id='post_abc_body'>\nBack to the hill and over it again!</textarea>" \
      "<input name='post[abc][secret]' type='hidden' value='0' />" \
      "<input name='post[abc][secret]' checked='checked' type='checkbox' value='1' id='post_abc_secret' />"

    assert_dom_equal expected, output_buffer
  end

  def test_fields_without_object
    output_buffer = fields(:post) do |f|
      concat f.text_field(:title)
      concat f.text_area(:body)
      concat f.check_box(:secret)
    end

    expected =
      "<input name='post[title]' type='text' value='Hello World' id='post_title' />" \
      "<textarea name='post[body]' id='post_body' >\nBack to the hill and over it again!</textarea>" \
      "<input name='post[secret]' type='hidden' value='0' />" \
      "<input name='post[secret]' checked='checked' type='checkbox' value='1' id='post_secret' />"

    assert_dom_equal expected, output_buffer
  end

  def test_fields_with_only_object
    output_buffer = fields(model: @post) do |f|
      concat f.text_field(:title)
      concat f.text_area(:body)
      concat f.check_box(:secret)
    end

    expected =
      "<input name='post[title]' type='text' value='Hello World' id='post_title' />" \
      "<textarea name='post[body]' id='post_body' >\nBack to the hill and over it again!</textarea>" \
      "<input name='post[secret]' type='hidden' value='0' />" \
      "<input name='post[secret]' checked='checked' type='checkbox' value='1' id='post_secret' />"

    assert_dom_equal expected, output_buffer
  end

  def test_fields_object_with_bracketed_name
    output_buffer = fields("author[post]", model: @post) do |f|
      concat f.label(:title)
      concat f.text_field(:title)
    end

    assert_dom_equal "<label for=\"author_post_title\">Title</label>" \
    "<input name='author[post][title]' type='text' value='Hello World' id='author_post_title' id='author_post_1_title' />",
      output_buffer
  end

  def test_fields_object_with_bracketed_name_and_index
    output_buffer = fields("author[post]", model: @post, index: 1) do |f|
      concat f.label(:title)
      concat f.text_field(:title)
    end

    assert_dom_equal "<label for=\"author_post_1_title\">Title</label>" \
      "<input name='author[post][1][title]' type='text' value='Hello World' id='author_post_1_title' />",
      output_buffer
  end

  def test_form_builder_does_not_have_form_with_method
    assert_not_includes ActionView::Helpers::FormBuilder.instance_methods, :form_with
  end

  def test_form_with_and_fields
    form_with(model: @post, scope: :post, id: "create-post") do |post_form|
      concat post_form.text_field(:title)
      concat post_form.text_area(:body)

      concat fields(:parent_post, model: @post) { |parent_fields|
        concat parent_fields.check_box(:secret)
      }
    end

    expected = whole_form("/posts/123", "create-post", method: "patch") do
      "<input name='post[title]' type='text' value='Hello World' id='post_title' />" \
      "<textarea name='post[body]' id='post_body' >\nBack to the hill and over it again!</textarea>" \
      "<input name='parent_post[secret]' type='hidden' value='0' />" \
      "<input name='parent_post[secret]' checked='checked' type='checkbox' value='1' id='parent_post_secret' />"
    end

    assert_dom_equal expected, output_buffer
  end

  def test_form_with_and_fields_with_object
    form_with(model: @post, scope: :post, id: "create-post") do |post_form|
      concat post_form.text_field(:title)
      concat post_form.text_area(:body)

      concat post_form.fields(model: @comment) { |comment_fields|
        concat comment_fields.text_field(:name)
      }
    end

    expected = whole_form("/posts/123", "create-post", method: "patch") do
      "<input name='post[title]' type='text' value='Hello World' id='post_title' />" \
      "<textarea name='post[body]' id='post_body'>\nBack to the hill and over it again!</textarea>" \
      "<input name='post[comment][name]' type='text' value='new comment' id='post_comment_name' />"
    end

    assert_dom_equal expected, output_buffer
  end

  def test_form_with_and_fields_with_non_nested_association_and_without_object
    form_with(model: @post) do |f|
      concat f.fields(:category) { |c|
        concat c.text_field(:name)
      }
    end

    expected = whole_form("/posts/123", method: "patch") do
      "<input name='post[category][name]' type='text' id='post_category_name' />"
    end

    assert_dom_equal expected, output_buffer
  end

  class LabelledFormBuilder < ActionView::Helpers::FormBuilder
    (field_helpers - %w(hidden_field)).each do |selector|
      class_eval <<-RUBY_EVAL, __FILE__, __LINE__ + 1
        def #{selector}(field, *args, &proc)
          ("<label for='\#{field}'>\#{field.to_s.humanize}:</label> " + super + "<br/>").html_safe
        end
      RUBY_EVAL
    end
    ruby2_keywords(:fields) if respond_to?(:ruby2_keywords, true)
  end

  def test_form_with_with_labelled_builder
    form_with(model: @post, builder: LabelledFormBuilder) do |f|
      concat f.text_field(:title)
      concat f.text_area(:body)
      concat f.check_box(:secret)
    end

    expected = whole_form("/posts/123", method: "patch") do
      "<label for='title'>Title:</label> <input name='post[title]' type='text' value='Hello World' id='post_title'/><br/>" \
      "<label for='body'>Body:</label> <textarea name='post[body]' id='post_body'>\nBack to the hill and over it again!</textarea><br/>" \
      "<label for='secret'>Secret:</label> <input name='post[secret]' type='hidden' value='0' /><input name='post[secret]' checked='checked' type='checkbox' value='1' id='post_secret' /><br/>"
    end

    assert_dom_equal expected, output_buffer
  end

  def test_default_form_builder
    old_default_form_builder, ActionView::Base.default_form_builder =
      ActionView::Base.default_form_builder, LabelledFormBuilder

    form_with(model: @post) do |f|
      concat f.text_field(:title)
      concat f.text_area(:body)
      concat f.check_box(:secret)
    end

    expected = whole_form("/posts/123", method: "patch") do
      "<label for='title'>Title:</label> <input name='post[title]' type='text' value='Hello World' id='post_title' /><br/>" \
      "<label for='body'>Body:</label> <textarea name='post[body]' id='post_body'>\nBack to the hill and over it again!</textarea><br/>" \
      "<label for='secret'>Secret:</label> <input name='post[secret]' type='hidden' value='0' /><input name='post[secret]' checked='checked' type='checkbox' value='1' id='post_secret' /><br/>"
    end

    assert_dom_equal expected, output_buffer
  ensure
    ActionView::Base.default_form_builder = old_default_form_builder
  end

  def test_lazy_loading_default_form_builder
    old_default_form_builder, ActionView::Base.default_form_builder =
      ActionView::Base.default_form_builder, "FormWithActsLikeFormForTest::LabelledFormBuilder"

    form_with(model: @post) do |f|
      concat f.text_field(:title)
    end

    expected = whole_form("/posts/123", method: "patch") do
      "<label for='title'>Title:</label> <input name='post[title]' type='text' value='Hello World' id='post_title' /><br/>"
    end

    assert_dom_equal expected, output_buffer
  ensure
    ActionView::Base.default_form_builder = old_default_form_builder
  end

  def test_form_builder_override
    self.default_form_builder = LabelledFormBuilder

    output_buffer = fields(:post, model: @post) do |f|
      concat f.text_field(:title)
    end

    expected = "<label for='title'>Title:</label> <input name='post[title]' type='text' value='Hello World' id='post_title' /><br/>"

    assert_dom_equal expected, output_buffer
  end

  def test_lazy_loading_form_builder_override
    self.default_form_builder = "FormWithActsLikeFormForTest::LabelledFormBuilder"

    output_buffer = fields(:post, model: @post) do |f|
      concat f.text_field(:title)
    end

    expected = "<label for='title'>Title:</label> <input name='post[title]' type='text' value='Hello World' id='post_title' /><br/>"

    assert_dom_equal expected, output_buffer
  end

  def test_fields_with_labelled_builder
    output_buffer = fields(:post, model: @post, builder: LabelledFormBuilder) do |f|
      concat f.text_field(:title)
      concat f.text_area(:body)
      concat f.check_box(:secret)
    end

    expected =
      "<label for='title'>Title:</label> <input name='post[title]' type='text' value='Hello World' id='post_title'/><br/>" \
      "<label for='body'>Body:</label> <textarea name='post[body]' id='post_body'>\nBack to the hill and over it again!</textarea><br/>" \
      "<label for='secret'>Secret:</label> <input name='post[secret]' type='hidden' value='0' /><input name='post[secret]' checked='checked' type='checkbox' value='1' id='post_secret' /><br/>"

    assert_dom_equal expected, output_buffer
  end

  def test_form_with_with_labelled_builder_with_nested_fields_without_options_hash
    klass = nil

    form_with(model: @post, builder: LabelledFormBuilder) do |f|
      f.fields(:comments, model: Comment.new) do |nested_fields|
        klass = nested_fields.class
        ""
      end
    end

    assert_equal LabelledFormBuilder, klass
  end

  def test_form_with_with_labelled_builder_with_nested_fields_with_options_hash
    klass = nil

    form_with(model: @post, builder: LabelledFormBuilder) do |f|
      f.fields(:comments, model: Comment.new, index: "foo") do |nested_fields|
        klass = nested_fields.class
        ""
      end
    end

    assert_equal LabelledFormBuilder, klass
  end

  def test_form_with_with_labelled_builder_path
    path = nil

    form_with(model: @post, builder: LabelledFormBuilder) do |f|
      path = f.to_partial_path
      ""
    end

    assert_equal "labelled_form", path
  end

  class LabelledFormBuilderSubclass < LabelledFormBuilder; end

  def test_form_with_with_labelled_builder_with_nested_fields_with_custom_builder
    klass = nil

    form_with(model: @post, builder: LabelledFormBuilder) do |f|
      f.fields(:comments, model: Comment.new, builder: LabelledFormBuilderSubclass) do |nested_fields|
        klass = nested_fields.class
        ""
      end
    end

    assert_equal LabelledFormBuilderSubclass, klass
  end

  def test_form_with_with_html_options_adds_options_to_form_tag
    form_with(model: @post, html: { id: "some_form", class: "some_class", multipart: true }) do |f| end
    expected = whole_form("/posts/123", "some_form", "some_class", method: "patch", multipart: "multipart/form-data")

    assert_dom_equal expected, output_buffer
  end

  def test_form_with_with_string_url_option
    form_with(model: @post, url: "http://www.otherdomain.com") do |f| end

    assert_dom_equal whole_form("http://www.otherdomain.com", method: "patch"), output_buffer
  end

  def test_form_with_with_hash_url_option
    form_with(model: @post, url: { controller: "controller", action: "action" }) do |f| end

    assert_equal "controller", @url_for_options[:controller]
    assert_equal "action", @url_for_options[:action]
  end

  def test_form_with_with_record_url_option
    form_with(model: @post, url: @post) do |f| end

    expected = whole_form("/posts/123", method: "patch")
    assert_dom_equal expected, output_buffer
  end

  def test_form_with_with_existing_object
    form_with(model: @post) do |f| end

    expected = whole_form("/posts/123", method: "patch")
    assert_dom_equal expected, output_buffer
  end

  def test_form_with_with_new_object
    post = Post.new
    post.persisted = false
    def post.to_key; nil; end

    form_with(model: post) { }

    expected = whole_form("/posts")
    assert_dom_equal expected, output_buffer
  end

  def test_form_with_with_existing_object_in_list
    @comment.save
    form_with(model: [@post, @comment]) { }

    expected = whole_form(post_comment_path(@post, @comment), method: "patch")
    assert_dom_equal expected, output_buffer
  end

  def test_form_with_with_new_object_in_list
    form_with(model: [@post, @comment]) { }

    expected = whole_form(post_comments_path(@post))
    assert_dom_equal expected, output_buffer
  end

  def test_form_with_with_existing_object_and_namespace_in_list
    @comment.save
    form_with(model: [:admin, @post, @comment]) { }

    expected = whole_form(admin_post_comment_path(@post, @comment), method: "patch")
    assert_dom_equal expected, output_buffer
  end

  def test_form_with_with_new_object_and_namespace_in_list
    form_with(model: [:admin, @post, @comment]) { }

    expected = whole_form(admin_post_comments_path(@post))
    assert_dom_equal expected, output_buffer
  end

  def test_form_with_with_existing_object_and_custom_url
    form_with(model: @post, url: "/super_posts") do |f| end

    expected = whole_form("/super_posts", method: "patch")
    assert_dom_equal expected, output_buffer
  end

  def test_form_with_with_default_method_as_patch
    form_with(model: @post) { }
    expected = whole_form("/posts/123", method: "patch")
    assert_dom_equal expected, output_buffer
  end

  def test_form_with_with_data_attributes
    form_with(model: @post, data: { behavior: "stuff" }) { }
    assert_match %r|data-behavior="stuff"|, output_buffer
    assert_match %r|data-remote="true"|, output_buffer
  end

  def test_fields_returns_block_result
    output = fields(model: Post.new) { |f| "fields" }
    assert_equal "fields", output
  end

  def test_form_with_only_instantiates_builder_once
    initialization_count = 0
    builder_class = Class.new(ActionView::Helpers::FormBuilder) do
      define_method :initialize do |*args|
        super(*args)
        initialization_count += 1
      end
    end

    form_with(model: @post, builder: builder_class) { }
    assert_equal 1, initialization_count, "form builder instantiated more than once"
  end

  private
    def hidden_fields(options = {})
      method = options[:method]

      if options.fetch(:skip_enforcing_utf8, false)
        txt = +""
      else
        txt = +%{<input name="utf8" type="hidden" value="&#x2713;" />}
      end

      if method && !%w(get post).include?(method.to_s)
        txt << %{<input name="_method" type="hidden" value="#{method}" />}
      end

      txt
    end

    def form_text(action = "/", id = nil, html_class = nil, local = nil, multipart = nil, method = nil)
      txt =  +%{<form accept-charset="UTF-8" action="#{action}"}
      txt << %{ enctype="multipart/form-data"} if multipart
      txt << %{ data-remote="true"} unless local
      txt << %{ class="#{html_class}"} if html_class
      txt << %{ id="#{id}"} if id
      method = method.to_s == "get" ? "get" : "post"
      txt << %{ method="#{method}">}
    end

    def whole_form(action = "/", id = nil, html_class = nil, local: false, **options)
      contents = block_given? ? yield : ""

      method, multipart = options.values_at(:method, :multipart)

      form_text(action, id, html_class, local, multipart, method) + hidden_fields(options.slice :method, :skip_enforcing_utf8) + contents + "</form>"
    end

    def protect_against_forgery?
      false
    end
end<|MERGE_RESOLUTION|>--- conflicted
+++ resolved
@@ -993,13 +993,7 @@
     form_with(model: Post.new) do |f|
       concat(
         f.label(:title) do |builder|
-<<<<<<< HEAD
-          concat tag.span(builder,
-            class: ("new_record" unless builder.object.persisted?)
-          )
-=======
           concat tag.span(builder, class: ("new_record" unless builder.object.persisted?))
->>>>>>> a0864182
         end
       )
     end
