<<<<<<< HEAD
*   Fixed a problem where the default options for the `button_tag` helper is not
    applied correctly.
=======
*   Add `include_hidden` option to `collection_check_boxes` helper.

    *Vasiliy Ermolovich*

*   Ensure ActionView::Digestor.cache is correctly cleaned up when
    combining recursive templates with ActionView::Resolver.caching = false

    *wyaeld*
>>>>>>> 106c988c

    Fixes #14254.

    *Sergey Prikhodko*

*   Take variants into account when calculating template digests in ActionView::Digestor.

    The arguments to ActionView::Digestor#digest are now being passed as a hash
    to support variants and allow more flexibility in the future. The support for
    regular (required) arguments is deprecated and will be removed in Rails 5.0 or later.

    *Piotr Chmolowski, Łukasz Strzałkowski*


Please check [4-1-stable](https://github.com/rails/rails/blob/4-1-stable/actionview/CHANGELOG.md) for previous changes.<|MERGE_RESOLUTION|>--- conflicted
+++ resolved
@@ -1,16 +1,9 @@
-<<<<<<< HEAD
-*   Fixed a problem where the default options for the `button_tag` helper is not
-    applied correctly.
-=======
 *   Add `include_hidden` option to `collection_check_boxes` helper.
 
     *Vasiliy Ermolovich*
 
-*   Ensure ActionView::Digestor.cache is correctly cleaned up when
-    combining recursive templates with ActionView::Resolver.caching = false
-
-    *wyaeld*
->>>>>>> 106c988c
+*   Fixed a problem where the default options for the `button_tag` helper is not
+    applied correctly.
 
     Fixes #14254.
 
